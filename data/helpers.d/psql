#!/bin/bash

PSQL_ROOT_PWD_FILE=/etc/yunohost/psql

# Open a connection as a user
#
# example: ynh_psql_connect_as 'user' 'pass' <<< "UPDATE ...;"
# example: ynh_psql_connect_as 'user' 'pass' < /path/to/file.sql
#
# usage: ynh_psql_connect_as --user=user --password=password [--database=database]
# | arg: -u, --user - the user name to connect as
# | arg: -p, --password - the user password
# | arg: -d, --database - the database to connect to
#
# Requires YunoHost version 3.?.? or higher.
ynh_psql_connect_as() {
	# Declare an array to define the options of this helper.
	local legacy_args=upd
	declare -Ar args_array=([u]=user= [p]=password= [d]=database=)
	local user
	local password
	local database
	# Manage arguments with getopts
	ynh_handle_getopts_args "$@"
	database="${database:-}"

	sudo --login --user=postgres PGUSER="$user" PGPASSWORD="$password" psql "$database"
}

# Execute a command as root user
#
# usage: ynh_psql_execute_as_root --sql=sql [--database=database]
# | arg: -s, --sql - the SQL command to execute
# | arg: -d, --database - the database to connect to
#
# Requires YunoHost version 3.?.? or higher.
ynh_psql_execute_as_root() {
	# Declare an array to define the options of this helper.
	local legacy_args=sd
	declare -Ar args_array=([s]=sql= [d]=database=)
	local sql
	local database
	# Manage arguments with getopts
	ynh_handle_getopts_args "$@"
	database="${database:-}"

	ynh_psql_connect_as --user="postgres" --password="$(sudo cat $PSQL_ROOT_PWD_FILE)" \
		--database="$database" <<<"$sql"
}

# Execute a command from a file as root user
#
# usage: ynh_psql_execute_file_as_root --file=file [--database=database]
# | arg: -f, --file - the file containing SQL commands
# | arg: -d, --database - the database to connect to
#
# Requires YunoHost version 3.?.? or higher.
ynh_psql_execute_file_as_root() {
	# Declare an array to define the options of this helper.
	local legacy_args=fd
	declare -Ar args_array=([f]=file= [d]=database=)
	local file
	local database
	# Manage arguments with getopts
	ynh_handle_getopts_args "$@"
	database="${database:-}"

	ynh_psql_connect_as --user="postgres" --password="$(sudo cat $PSQL_ROOT_PWD_FILE)" \
		--database="$database" <"$file"
}

# Create a database and grant optionnaly privilegies to a user
#
# [internal]
#
# usage: ynh_psql_create_db db [user]
# | arg: db - the database name to create
# | arg: user - the user to grant privilegies
#
# Requires YunoHost version 3.?.? or higher.
ynh_psql_create_db() {
	local db=$1
	local user=${2:-}

	local sql="CREATE DATABASE ${db};"

	# grant all privilegies to user
	if [ -n "$user" ]; then
		sql+="GRANT ALL PRIVILEGES ON DATABASE ${db} TO ${user} WITH GRANT OPTION;"
	fi

	ynh_psql_execute_as_root --sql="$sql"
}

# Drop a database
#
# [internal]
#
# If you intend to drop the database *and* the associated user,
# consider using ynh_psql_remove_db instead.
#
# usage: ynh_psql_drop_db db
# | arg: db - the database name to drop
#
# Requires YunoHost version 3.?.? or higher.
ynh_psql_drop_db() {
	local db=$1
	# First, force disconnection of all clients connected to the database
	# https://stackoverflow.com/questions/5408156/how-to-drop-a-postgresql-database-if-there-are-active-connections-to-it
	# https://dba.stackexchange.com/questions/16426/how-to-drop-all-connections-to-a-specific-database-without-stopping-the-server
	ynh_psql_execute_as_root --sql="SELECT pg_terminate_backend (pg_stat_activity.pid) FROM pg_stat_activity WHERE pg_stat_activity.datname = '$db';" --database="$db"
	sudo --login --user=postgres dropdb $db
}

# Dump a database
#
# example: ynh_psql_dump_db 'roundcube' > ./dump.sql
#
# usage: ynh_psql_dump_db --database=database
# | arg: -d, --database - the database name to dump
# | ret: the psqldump output
#
# Requires YunoHost version 3.?.? or higher.
ynh_psql_dump_db() {
	# Declare an array to define the options of this helper.
	local legacy_args=d
	declare -Ar args_array=([d]=database=)
	local database
	# Manage arguments with getopts
	ynh_handle_getopts_args "$@"

	sudo --login --user=postgres pg_dump "$database"
}

# Create a user
#
# [internal]
#
# usage: ynh_psql_create_user user pwd
# | arg: user - the user name to create
# | arg: pwd - the password to identify user by
#
# Requires YunoHost version 3.?.? or higher.
ynh_psql_create_user() {
	local user=$1
	local pwd=$2
	ynh_psql_execute_as_root --sql="CREATE USER $user WITH ENCRYPTED PASSWORD '$pwd'"
}

# Check if a psql user exists
#
# usage: ynh_psql_user_exists --user=user
# | arg: -u, --user - the user for which to check existence
ynh_psql_user_exists() {
	# Declare an array to define the options of this helper.
	local legacy_args=u
	declare -Ar args_array=([u]=user=)
	local user
	# Manage arguments with getopts
	ynh_handle_getopts_args "$@"

	if ! sudo --login --user=postgres PGUSER="postgres" PGPASSWORD="$(sudo cat $PSQL_ROOT_PWD_FILE)" psql -tAc "SELECT rolname FROM pg_roles WHERE rolname='$user';" | grep --quiet "$user" ; then
		return 1
	else
		return 0
	fi
}

# Check if a psql database exists
#
# usage: ynh_psql_database_exists --database=database
# | arg: -d, --database - the database for which to check existence
ynh_psql_database_exists() {
	# Declare an array to define the options of this helper.
	local legacy_args=d
	declare -Ar args_array=([d]=database=)
	local database
	# Manage arguments with getopts
	ynh_handle_getopts_args "$@"

	if ! sudo --login --user=postgres PGUSER="postgres" PGPASSWORD="$(sudo cat $PSQL_ROOT_PWD_FILE)" psql -tAc "SELECT datname FROM pg_database WHERE datname='$database';" | grep --quiet "$database"; then
		return 1
	else
		return 0
	fi
}

# Drop a user
#
# [internal]
#
# usage: ynh_psql_drop_user user
# | arg: user - the user name to drop
#
# Requires YunoHost version 3.?.? or higher.
ynh_psql_drop_user() {
	ynh_psql_execute_as_root --sql="DROP USER ${1};"
}

# Create a database, an user and its password. Then store the password in the app's config
#
# After executing this helper, the password of the created database will be available in $db_pwd
# It will also be stored as "psqlpwd" into the app settings.
#
# usage: ynh_psql_setup_db --db_user=user --db_name=name [--db_pwd=pwd]
# | arg: -u, --db_user - Owner of the database
# | arg: -n, --db_name - Name of the database
# | arg: -p, --db_pwd - Password of the database. If not given, a password will be generated
ynh_psql_setup_db() {
	# Declare an array to define the options of this helper.
	local legacy_args=unp
	declare -Ar args_array=([u]=db_user= [n]=db_name= [p]=db_pwd=)
	local db_user
	local db_name
	db_pwd=""
	# Manage arguments with getopts
	ynh_handle_getopts_args "$@"

	local new_db_pwd=$(ynh_string_random) # Generate a random password
	# If $db_pwd is not given, use new_db_pwd instead for db_pwd
	db_pwd="${db_pwd:-$new_db_pwd}"

	if ! ynh_psql_user_exists --user=$db_user; then
		ynh_psql_create_user "$db_user" "$db_pwd"
	fi

	ynh_psql_create_db "$db_name" "$db_user"                     # Create the database
	ynh_app_setting_set --app=$app --key=psqlpwd --value=$db_pwd # Store the password in the app's config
}

# Remove a database if it exists, and the associated user
#
# usage: ynh_psql_remove_db --db_user=user --db_name=name
# | arg: -u, --db_user - Owner of the database
# | arg: -n, --db_name - Name of the database
ynh_psql_remove_db() {
	# Declare an array to define the options of this helper.
	local legacy_args=un
	declare -Ar args_array=([u]=db_user= [n]=db_name=)
	local db_user
	local db_name
	# Manage arguments with getopts
	ynh_handle_getopts_args "$@"

	local psql_root_password=$(sudo cat $PSQL_ROOT_PWD_FILE)
	if ynh_psql_database_exists --database=$db_name; then # Check if the database exists
		ynh_print_info --message="Removing database $db_name"
		ynh_psql_drop_db $db_name # Remove the database
	else
		ynh_print_warn --message="Database $db_name not found"
	fi

	# Remove psql user if it exists
	if ynh_psql_user_exists --user=$db_user; then
		ynh_print_info --message="Removing user $db_user"
		ynh_psql_drop_user $db_user
	else
		ynh_print_warn --message="User $db_user not found"
	fi
}

# Create a master password and set up global settings
# Please always call this script in install and restore scripts
#
# usage: ynh_psql_test_if_first_run
ynh_psql_test_if_first_run() {
	if [ -f "$PSQL_ROOT_PWD_FILE" ]; then
		echo "PostgreSQL is already installed, no need to create master password"
	else
		local pgsql="$(ynh_string_random)"
		echo "$pgsql" >/etc/yunohost/psql

		if [ -e /etc/postgresql/9.4/ ]; then
			local pg_hba=/etc/postgresql/9.4/main/pg_hba.conf
			local logfile=/var/log/postgresql/postgresql-9.4-main.log
		elif [ -e /etc/postgresql/9.6/ ]; then
			local pg_hba=/etc/postgresql/9.6/main/pg_hba.conf
			local logfile=/var/log/postgresql/postgresql-9.6-main.log
		else
			ynh_die "postgresql shoud be 9.4 or 9.6"
		fi

<<<<<<< HEAD
		ynh_systemd_action --service_name=postgresql --action=start
=======
		systemctl start postgresql
>>>>>>> fdcf9346

		sudo --login --user=postgres psql -c"ALTER user postgres WITH PASSWORD '$pgsql'" postgres

		# force all user to connect to local database using passwords
		# https://www.postgresql.org/docs/current/static/auth-pg-hba-conf.html#EXAMPLE-PG-HBA.CONF
		# Note: we can't use peer since YunoHost create users with nologin
		#  See: https://github.com/YunoHost/yunohost/blob/unstable/data/helpers.d/user
		ynh_replace_string --match_string="local\(\s*\)all\(\s*\)all\(\s*\)peer" --replace_string="local\1all\2all\3password" --target_file="$pg_hba"

		# Advertise service in admin panel
		yunohost service add postgresql --log "$logfile"

		systemctl enable postgresql
		ynh_systemd_action --service_name=postgresql --action=reload
	fi
}<|MERGE_RESOLUTION|>--- conflicted
+++ resolved
@@ -280,11 +280,7 @@
 			ynh_die "postgresql shoud be 9.4 or 9.6"
 		fi
 
-<<<<<<< HEAD
 		ynh_systemd_action --service_name=postgresql --action=start
-=======
-		systemctl start postgresql
->>>>>>> fdcf9346
 
 		sudo --login --user=postgres psql -c"ALTER user postgres WITH PASSWORD '$pgsql'" postgres
 
