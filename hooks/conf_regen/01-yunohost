--- conflicted
+++ resolved
@@ -255,17 +255,12 @@
             systemctl restart ntp
         }
     fi
+    
     [[ ! "$regen_conf_files" =~ "nftables.service.d/ynh-override.conf" ]] || systemctl daemon-reload
     [[ ! "$regen_conf_files" =~ "login.conf.d/ynh-override.conf" ]] ||  {
         systemctl daemon-reload
         systemctl restart systemd-logind
     }
-<<<<<<< HEAD
-
-    [[ ! "$regen_conf_files" =~ "nftables.service.d/ynh-override.conf" ]] || systemctl daemon-reload
-    [[ ! "$regen_conf_files" =~ "login.conf.d/ynh-override.conf" ]] || systemctl daemon-reload
-=======
->>>>>>> 7c1c147a
     [[ ! "$regen_conf_files" =~ "yunohost-firewall.service" ]] || systemctl daemon-reload
     [[ ! "$regen_conf_files" =~ "yunohost-api.service" ]] || systemctl daemon-reload
     [[ ! "$regen_conf_files" =~ "yunohost-portal-api.service" ]] || systemctl daemon-reload
