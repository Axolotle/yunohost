--- conflicted
+++ resolved
@@ -13,15 +13,10 @@
  , moulinette (>= 4.2), ssowat (>= 4.0)
  , python3-psutil, python3-requests, python3-dnspython, python3-openssl
  , python3-miniupnpc, python3-dbus, python3-jinja2
-<<<<<<< HEAD
  , python3-toml, python3-packaging, python3-publicsuffix2
- , python3-ldap, python3-zeroconf
+ , python3-ldap, python3-zeroconf, python3-lexicon,
  , python-is-python3
  , nginx, nginx-extras (>=1.18)
-=======
- , python3-toml, python3-packaging, python3-publicsuffix,
- , python3-ldap, python3-zeroconf, python3-lexicon,
->>>>>>> 1247c5b5
  , apt, apt-transport-https, apt-utils, dirmngr
  , php7.4-common, php7.4-fpm, php7.4-ldap, php7.4-intl
  , mariadb-server, php7.4-mysql
