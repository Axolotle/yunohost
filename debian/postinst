#!/bin/bash

set -e

do_configure() {
  rm -rf /var/cache/moulinette/*

  if [ ! -f /etc/yunohost/installed ]; then
<<<<<<< HEAD
      bash /usr/share/yunohost/hooks/conf_regen/01-yunohost init
      bash /usr/share/yunohost/hooks/conf_regen/02-ssl init
      bash /usr/share/yunohost/hooks/conf_regen/09-nslcd init
      bash /usr/share/yunohost/hooks/conf_regen/46-nsswitch init
      bash /usr/share/yunohost/hooks/conf_regen/06-slapd init
      bash /usr/share/yunohost/hooks/conf_regen/15-nginx init
=======

      # If apps/ is not empty, we're probably already installed in the past and
      # something funky happened ...
      if [ -d /etc/yunohost/apps/ ] && ls /etc/yunohost/apps/* >/dev/null 2>&1
      then
          echo "Sounds like /etc/yunohost/installed mysteriously disappeared ... You should probably contact the Yunohost support ..."
      else
          bash /usr/share/yunohost/hooks/conf_regen/01-yunohost init
          bash /usr/share/yunohost/hooks/conf_regen/02-ssl init
          bash /usr/share/yunohost/hooks/conf_regen/06-slapd init
          bash /usr/share/yunohost/hooks/conf_regen/15-nginx init
      fi
>>>>>>> f73c6427
  else
      echo "Regenerating configuration, this might take a while..."
      yunohost tools regen-conf --output-as none

      echo "Launching migrations..."
      yunohost tools migrations run --auto

      echo "Re-diagnosing server health..."
      yunohost diagnosis run --force
  fi

  # Change dpkg vendor
  # see https://wiki.debian.org/Derivatives/Guidelines#Vendor
  readlink -f /etc/dpkg/origins/default | grep -q debian \
    && rm -f /etc/dpkg/origins/default \
    && ln -s /etc/dpkg/origins/yunohost /etc/dpkg/origins/default

  # Yunoprompt
  systemctl enable yunoprompt.service
}

# summary of how this script can be called:
#        * <postinst> `configure' <most-recently-configured-version>
#        * <old-postinst> `abort-upgrade' <new version>
#        * <conflictor's-postinst> `abort-remove' `in-favour' <package>
#          <new-version>
#        * <deconfigured's-postinst> `abort-deconfigure' `in-favour'
#          <failed-install-package> <version> `removing'
#          <conflicting-package> <version>
# for details, see http://www.debian.org/doc/debian-policy/ or
# the debian-policy package

case "$1" in
    configure)
        do_configure
    ;;
    abort-upgrade|abort-remove|abort-deconfigure)
    ;;
    *)
        echo "postinst called with unknown argument \`$1'" >&2
        exit 1
    ;;
esac

#DEBHELPER#

exit 0<|MERGE_RESOLUTION|>--- conflicted
+++ resolved
@@ -6,15 +6,6 @@
   rm -rf /var/cache/moulinette/*
 
   if [ ! -f /etc/yunohost/installed ]; then
-<<<<<<< HEAD
-      bash /usr/share/yunohost/hooks/conf_regen/01-yunohost init
-      bash /usr/share/yunohost/hooks/conf_regen/02-ssl init
-      bash /usr/share/yunohost/hooks/conf_regen/09-nslcd init
-      bash /usr/share/yunohost/hooks/conf_regen/46-nsswitch init
-      bash /usr/share/yunohost/hooks/conf_regen/06-slapd init
-      bash /usr/share/yunohost/hooks/conf_regen/15-nginx init
-=======
-
       # If apps/ is not empty, we're probably already installed in the past and
       # something funky happened ...
       if [ -d /etc/yunohost/apps/ ] && ls /etc/yunohost/apps/* >/dev/null 2>&1
@@ -23,10 +14,11 @@
       else
           bash /usr/share/yunohost/hooks/conf_regen/01-yunohost init
           bash /usr/share/yunohost/hooks/conf_regen/02-ssl init
+          bash /usr/share/yunohost/hooks/conf_regen/09-nslcd init
+          bash /usr/share/yunohost/hooks/conf_regen/46-nsswitch init
           bash /usr/share/yunohost/hooks/conf_regen/06-slapd init
           bash /usr/share/yunohost/hooks/conf_regen/15-nginx init
       fi
->>>>>>> f73c6427
   else
       echo "Regenerating configuration, this might take a while..."
       yunohost tools regen-conf --output-as none
