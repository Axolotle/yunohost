--- conflicted
+++ resolved
@@ -1083,12 +1083,7 @@
     remove_script = f"{tmp_workdir_for_app}/scripts/remove"
 
     env_dict = {}
-<<<<<<< HEAD
-    app_id, app_instance_nb = _parse_app_instance_name(app)
     env_dict = _make_environment_for_app_script(app, workdir=tmp_workdir_for_app, action="remove")
-=======
-    env_dict = _make_environment_for_app_script(app, workdir=tmp_workdir_for_app)
->>>>>>> ddb1f86f
     env_dict["YNH_APP_PURGE"] = str(1 if purge else 0)
 
     operation_logger.extra.update({"env": env_dict})
@@ -1999,40 +1994,20 @@
     for question_name, question in questions.items():
         question["name"] = question_name
 
-<<<<<<< HEAD
         # If this question corresponds to a question with default ask message...
         if any(
-            (question.get("type"), question["name"]) == q
-            for q in questions_with_default
+            (question.get("type"), question["name"]) == question_with_default
+            for question_with_default in questions_with_default
         ):
             # The key is for example "app_manifest_install_ask_domain"
-            key = "app_manifest_%s_ask_%s" % (script_name, question["name"])
-            question["ask"] = m18n.n(key)
+            question["ask"] = m18n.n(f"app_manifest_{script_name}_ask_{question['name']}")
 
             # Also it in fact doesn't make sense for any of those questions to have an example value nor a default value...
             if question.get("type") in ["domain", "user", "password"]:
                 if "example" in question:
                     del question["example"]
                 if "default" in question:
-                    del question["domain"]
-=======
-            # If this arg corresponds to a question with default ask message...
-            if any(
-                (arg.get("type"), arg["name"]) == question
-                for question in questions_with_default
-            ):
-                # The key is for example "app_manifest_install_ask_domain"
-                arg_name = arg["name"]
-                key = f"app_manifest_{script_name}_ask_{arg_name}"
-                arg["ask"] = m18n.n(key)
-
-            # Also it in fact doesn't make sense for any of those questions to have an example value nor a default value...
-            if arg.get("type") in ["domain", "user", "password"]:
-                if "example" in arg:
-                    del arg["example"]
-                if "default" in arg:
-                    del arg["default"]
->>>>>>> ddb1f86f
+                    del question["default"]
 
     return questions
 
