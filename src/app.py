# -*- coding: utf-8 -*-

""" License

    Copyright (C) 2013 YunoHost

    This program is free software; you can redistribute it and/or modify
    it under the terms of the GNU Affero General Public License as published
    by the Free Software Foundation, either version 3 of the License, or
    (at your option) any later version.

    This program is distributed in the hope that it will be useful,
    but WITHOUT ANY WARRANTY; without even the implied warranty of
    MERCHANTABILITY or FITNESS FOR A PARTICULAR PURPOSE.  See the
    GNU Affero General Public License for more details.

    You should have received a copy of the GNU Affero General Public License
    along with this program; if not, see http://www.gnu.org/licenses

"""

""" yunohost_app.py

    Manage apps
"""
import os
import toml
import json
import shutil
import yaml
import time
import re
import subprocess
import tempfile
import copy
from collections import OrderedDict
from typing import List, Tuple, Dict, Any
from packaging import version

from moulinette import Moulinette, m18n
from moulinette.utils.log import getActionLogger
from moulinette.utils.process import run_commands, check_output
from moulinette.utils.filesystem import (
    read_file,
    read_json,
    read_toml,
    read_yaml,
    write_to_file,
    write_to_json,
    cp,
    rm,
    chown,
    chmod,
)

from yunohost.utils.config import (
    ConfigPanel,
    ask_questions_and_parse_answers,
    DomainQuestion,
    PathQuestion,
)
from yunohost.utils.i18n import _value_for_locale
from yunohost.utils.error import YunohostError, YunohostValidationError
from yunohost.utils.system import (
    free_space_in_directory,
    dpkg_is_broken,
    get_ynh_package_version,
    system_arch,
    human_to_binary,
    binary_to_human,
    ram_available,
)
from yunohost.log import is_unit_operation, OperationLogger
from yunohost.app_catalog import (  # noqa
    app_catalog,
    app_search,
    _load_apps_catalog,
)

logger = getActionLogger("yunohost.app")

APPS_SETTING_PATH = "/etc/yunohost/apps/"
APP_TMP_WORKDIRS = "/var/cache/yunohost/app_tmp_work_dirs"

re_app_instance_name = re.compile(
    r"^(?P<appid>[\w-]+?)(__(?P<appinstancenb>[1-9][0-9]*))?$"
)

APP_REPO_URL = re.compile(
    r"^https://[a-zA-Z0-9-_.]+/[a-zA-Z0-9-_./~]+/[a-zA-Z0-9-_.]+_ynh(/?(-/)?tree/[a-zA-Z0-9-_.]+)?(\.git)?/?$"
)

APP_FILES_TO_COPY = [
    "manifest.json",
    "manifest.toml",
    "actions.json",
    "actions.toml",
    "config_panel.toml",
    "scripts",
    "conf",
    "hooks",
    "doc",
]


def app_list(full=False):
    """
    List installed apps
    """

    out = []
    for app_id in sorted(_installed_apps()):
        try:
            app_info_dict = app_info(app_id, full=full)
        except Exception as e:
            logger.error(f"Failed to read info for {app_id} : {e}")
            continue
        app_info_dict["id"] = app_id
        out.append(app_info_dict)

    return {"apps": out}


def app_info(app, full=False):
    """
    Get info for a specific app
    """
    from yunohost.permission import user_permission_list

    _assert_is_installed(app)

    setting_path = os.path.join(APPS_SETTING_PATH, app)
    local_manifest = _get_manifest_of_app(setting_path)
    permissions = user_permission_list(full=True, absolute_urls=True, apps=[app])[
        "permissions"
    ]

    settings = _get_app_settings(app)

    ret = {
        "description": _value_for_locale(local_manifest["description"]),
        "name": permissions.get(app + ".main", {}).get("label", local_manifest["name"]),
        "version": local_manifest.get("version", "-"),
    }

    if "domain" in settings and "path" in settings:
        ret["domain_path"] = settings["domain"] + settings["path"]

    if not full:
        return ret

    ret["setting_path"] = setting_path
    ret["manifest"] = local_manifest
    ret["manifest"]["install"] = _set_default_ask_questions(
        ret["manifest"].get("install", {})
    )
    ret["settings"] = settings

    absolute_app_name, _ = _parse_app_instance_name(app)
    ret["from_catalog"] = _load_apps_catalog()["apps"].get(absolute_app_name, {})
    ret["upgradable"] = _app_upgradable(ret)

    ret["is_webapp"] = "domain" in settings and "path" in settings

    ret["supports_change_url"] = os.path.exists(
        os.path.join(setting_path, "scripts", "change_url")
    )
    ret["supports_backup_restore"] = os.path.exists(
        os.path.join(setting_path, "scripts", "backup")
    ) and os.path.exists(os.path.join(setting_path, "scripts", "restore"))
    ret["supports_multi_instance"] = local_manifest.get("integration", {}).get("multi_instance", False)
    ret["supports_config_panel"] = os.path.exists(
        os.path.join(setting_path, "config_panel.toml")
    )

    ret["permissions"] = permissions
    ret["label"] = permissions.get(app + ".main", {}).get("label")

    if not ret["label"]:
        logger.warning(f"Failed to get label for app {app} ?")
    return ret


def _app_upgradable(app_infos):

    # Determine upgradability

    app_in_catalog = app_infos.get("from_catalog")
    installed_version = version.parse(app_infos.get("version", "0~ynh0"))
    version_in_catalog = version.parse(
        app_infos.get("from_catalog", {}).get("manifest", {}).get("version", "0~ynh0")
    )

    if not app_in_catalog:
        return "url_required"

    # Do not advertise upgrades for bad-quality apps
    level = app_in_catalog.get("level", -1)
    if (
        not (isinstance(level, int) and level >= 5)
        or app_in_catalog.get("state") != "working"
    ):
        return "bad_quality"

    # If the app uses the standard version scheme, use it to determine
    # upgradability
    if "~ynh" in str(installed_version) and "~ynh" in str(version_in_catalog):
        if installed_version < version_in_catalog:
            return "yes"
        else:
            return "no"

    # Legacy stuff for app with old / non-standard version numbers...

    # In case there is neither update_time nor install_time, we assume the app can/has to be upgraded
    if not app_infos["from_catalog"].get("lastUpdate") or not app_infos[
        "from_catalog"
    ].get("git"):
        return "url_required"

    settings = app_infos["settings"]
    local_update_time = settings.get("update_time", settings.get("install_time", 0))
    if app_infos["from_catalog"]["lastUpdate"] > local_update_time:
        return "yes"
    else:
        return "no"


def app_map(app=None, raw=False, user=None):
    """
    Returns a map of url <-> app id such as :

    {
       "domain.tld/foo": "foo__2",
       "domain.tld/mail: "rainloop",
       "other.tld/": "bar",
       "sub.other.tld/pwet": "pwet",
    }

    When using "raw", the structure changes to :

    {
        "domain.tld": {
            "/foo": {"label": "App foo", "id": "foo__2"},
            "/mail": {"label": "Rainloop", "id: "rainloop"},
        },
        "other.tld": {
            "/": {"label": "Bar", "id": "bar"},
        },
        "sub.other.tld": {
            "/pwet": {"label": "Pwet", "id": "pwet"}
        }
    }
    """

    from yunohost.permission import user_permission_list

    apps = []
    result = {}

    if app is not None:
        if not _is_installed(app):
            raise YunohostValidationError(
                "app_not_installed", app=app, all_apps=_get_all_installed_apps_id()
            )
        apps = [
            app,
        ]
    else:
        apps = _installed_apps()

    permissions = user_permission_list(full=True, absolute_urls=True, apps=apps)[
        "permissions"
    ]
    for app_id in apps:
        app_settings = _get_app_settings(app_id)
        if not app_settings:
            continue
        if "domain" not in app_settings:
            continue
        if "path" not in app_settings:
            # we assume that an app that doesn't have a path doesn't have an HTTP api
            continue
        # This 'no_sso' settings sound redundant to not having $path defined ....
        # At least from what I can see, all apps using it don't have a path defined ...
        if (
            "no_sso" in app_settings
        ):  # I don't think we need to check for the value here
            continue
        # Users must at least have access to the main permission to have access to extra permissions
        if user:
            if not app_id + ".main" in permissions:
                logger.warning(
                    f"Uhoh, no main permission was found for app {app_id} ... sounds like an app was only partially removed due to another bug :/"
                )
                continue
            main_perm = permissions[app_id + ".main"]
            if user not in main_perm["corresponding_users"]:
                continue

        this_app_perms = {
            p: i
            for p, i in permissions.items()
            if p.startswith(app_id + ".") and (i["url"] or i["additional_urls"])
        }

        for perm_name, perm_info in this_app_perms.items():
            # If we're building the map for a specific user, check the user
            # actually is allowed for this specific perm
            if user and user not in perm_info["corresponding_users"]:
                continue

            perm_label = perm_info["label"]
            perm_all_urls = (
                []
                + ([perm_info["url"]] if perm_info["url"] else [])
                + perm_info["additional_urls"]
            )

            for url in perm_all_urls:

                # Here, we decide to completely ignore regex-type urls ...
                # Because :
                # - displaying them in regular "yunohost app map" output creates
                # a pretty big mess when there are multiple regexes for the same
                # app ? (c.f. for example lufi)
                # - it doesn't really make sense when checking app conflicts to
                # compare regexes ? (Or it could in some cases but ugh ?)
                #
                if url.startswith("re:"):
                    continue

                if not raw:
                    result[url] = perm_label
                else:
                    if "/" in url:
                        perm_domain, perm_path = url.split("/", 1)
                        perm_path = "/" + perm_path
                    else:
                        perm_domain = url
                        perm_path = "/"
                    if perm_domain not in result:
                        result[perm_domain] = {}
                    result[perm_domain][perm_path] = {"label": perm_label, "id": app_id}

    return result


@is_unit_operation()
def app_change_url(operation_logger, app, domain, path):
    """
    Modify the URL at which an application is installed.

    Keyword argument:
        app -- Taget app instance name
        domain -- New app domain on which the application will be moved
        path -- New path at which the application will be move

    """
    from yunohost.hook import hook_exec, hook_callback
    from yunohost.service import service_reload_or_restart

    installed = _is_installed(app)
    if not installed:
        raise YunohostValidationError(
            "app_not_installed", app=app, all_apps=_get_all_installed_apps_id()
        )

    if not os.path.exists(
        os.path.join(APPS_SETTING_PATH, app, "scripts", "change_url")
    ):
        raise YunohostValidationError("app_change_url_no_script", app_name=app)

    old_domain = app_setting(app, "domain")
    old_path = app_setting(app, "path")

    # Normalize path and domain format

    domain = DomainQuestion.normalize(domain)
    old_domain = DomainQuestion.normalize(old_domain)
    path = PathQuestion.normalize(path)
    old_path = PathQuestion.normalize(old_path)

    if (domain, path) == (old_domain, old_path):
        raise YunohostValidationError(
            "app_change_url_identical_domains", domain=domain, path=path
        )

    app_setting_path = os.path.join(APPS_SETTING_PATH, app)
    path_requirement = _guess_webapp_path_requirement(app_setting_path)
    _validate_webpath_requirement(
        {"domain": domain, "path": path}, path_requirement, ignore_app=app
    )

    tmp_workdir_for_app = _make_tmp_workdir_for_app(app=app)

    # Prepare env. var. to pass to script
    env_dict = _make_environment_for_app_script(app, workdir=tmp_workdir_for_app, action="change_url")
    env_dict["YNH_APP_OLD_DOMAIN"] = old_domain
    env_dict["YNH_APP_OLD_PATH"] = old_path
    env_dict["YNH_APP_NEW_DOMAIN"] = domain
    env_dict["YNH_APP_NEW_PATH"] = path

    if domain != old_domain:
        operation_logger.related_to.append(("domain", old_domain))
    operation_logger.extra.update({"env": env_dict})
    operation_logger.start()

    change_url_script = os.path.join(tmp_workdir_for_app, "scripts/change_url")

    # Execute App change_url script
    ret = hook_exec(change_url_script, env=env_dict)[0]
    if ret != 0:
        msg = f"Failed to change '{app}' url."
        logger.error(msg)
        operation_logger.error(msg)

        # restore values modified by app_checkurl
        # see begining of the function
        app_setting(app, "domain", value=old_domain)
        app_setting(app, "path", value=old_path)
        return
    shutil.rmtree(tmp_workdir_for_app)

    # this should idealy be done in the change_url script but let's avoid common mistakes
    app_setting(app, "domain", value=domain)
    app_setting(app, "path", value=path)

    app_ssowatconf()

    service_reload_or_restart("nginx")

    logger.success(m18n.n("app_change_url_success", app=app, domain=domain, path=path))

    hook_callback("post_app_change_url", env=env_dict)


def app_upgrade(app=[], url=None, file=None, force=False, no_safety_backup=False):
    """
    Upgrade app

    Keyword argument:
        file -- Folder or tarball for upgrade
        app -- App(s) to upgrade (default all)
        url -- Git url to fetch for upgrade
        no_safety_backup -- Disable the safety backup during upgrade

    """
    from yunohost.hook import (
        hook_add,
        hook_remove,
        hook_callback,
        hook_exec_with_script_debug_if_failure,
    )
    from yunohost.permission import permission_sync_to_user
    from yunohost.regenconf import manually_modified_files
    from yunohost.utils.legacy import _patch_legacy_php_versions, _patch_legacy_helpers
    from yunohost.backup import backup_list, backup_create, backup_delete, backup_restore

    apps = app
    # Check if disk space available
    if free_space_in_directory("/") <= 512 * 1000 * 1000:
        raise YunohostValidationError("disk_space_not_sufficient_update")
    # If no app is specified, upgrade all apps
    if not apps:
        # FIXME : not sure what's supposed to happen if there is a url and a file but no apps...
        if not url and not file:
            apps = _installed_apps()
    elif not isinstance(app, list):
        apps = [app]

    # Remove possible duplicates
    apps = [app_ for i, app_ in enumerate(apps) if app_ not in apps[:i]]

    # Abort if any of those app is in fact not installed..
    for app_ in apps:
        _assert_is_installed(app_)

    if len(apps) == 0:
        raise YunohostValidationError("apps_already_up_to_date")
    if len(apps) > 1:
        logger.info(m18n.n("app_upgrade_several_apps", apps=", ".join(apps)))

    for number, app_instance_name in enumerate(apps):
        logger.info(m18n.n("app_upgrade_app_name", app=app_instance_name))

        app_dict = app_info(app_instance_name, full=True)

        if file and isinstance(file, dict):
            # We use this dirty hack to test chained upgrades in unit/functional tests
            new_app_src = file[app_instance_name]
        elif file:
            new_app_src = file
        elif url:
            new_app_src = url
        elif app_dict["upgradable"] == "url_required":
            logger.warning(m18n.n("custom_app_url_required", app=app_instance_name))
            continue
        elif app_dict["upgradable"] == "yes" or force:
            new_app_src = app_dict["manifest"]["id"]
        else:
            logger.success(m18n.n("app_already_up_to_date", app=app_instance_name))
            continue

        manifest, extracted_app_folder = _extract_app(new_app_src)

        # Manage upgrade type and avoid any upgrade if there is nothing to do
        upgrade_type = "UNKNOWN"
        # Get current_version and new version
        app_new_version = version.parse(manifest.get("version", "?"))
        app_current_version = version.parse(app_dict.get("version", "?"))
        if "~ynh" in str(app_current_version) and "~ynh" in str(app_new_version):
            if app_current_version >= app_new_version and not force:
                # In case of upgrade from file or custom repository
                # No new version available
                logger.success(m18n.n("app_already_up_to_date", app=app_instance_name))
                # Save update time
                now = int(time.time())
                app_setting(app_instance_name, "update_time", now)
                app_setting(
                    app_instance_name,
                    "current_revision",
                    manifest.get("remote", {}).get("revision", "?"),
                )
                continue
            elif app_current_version > app_new_version:
                upgrade_type = "DOWNGRADE_FORCED"
            elif app_current_version == app_new_version:
                upgrade_type = "UPGRADE_FORCED"
            else:
                app_current_version_upstream, app_current_version_pkg = str(
                    app_current_version
                ).split("~ynh")
                app_new_version_upstream, app_new_version_pkg = str(
                    app_new_version
                ).split("~ynh")
                if app_current_version_upstream == app_new_version_upstream:
                    upgrade_type = "UPGRADE_PACKAGE"
                elif app_current_version_pkg == app_new_version_pkg:
                    upgrade_type = "UPGRADE_APP"
                else:
                    upgrade_type = "UPGRADE_FULL"

        # Check requirements
        _check_manifest_requirements(manifest, action="upgrade")

        if manifest["packaging_format"] >= 2:
            if no_safety_backup:
                logger.warning("Skipping the creation of a backup prior to the upgrade.")
            else:
                # FIXME: i18n
                logger.info("Creating a safety backup prior to the upgrade")

                # Switch between pre-upgrade1 or pre-upgrade2
                safety_backup_name = f"{app_instance_name}-pre-upgrade1"
                other_safety_backup_name = f"{app_instance_name}-pre-upgrade2"
                if safety_backup_name in backup_list()["archives"]:
                    safety_backup_name = f"{app_instance_name}-pre-upgrade2"
                    other_safety_backup_name = f"{app_instance_name}-pre-upgrade1"

                backup_create(name=safety_backup_name, apps=[app_instance_name])

                if safety_backup_name in backup_list()["archives"]:
                    # if the backup suceeded, delete old safety backup to save space
                    if other_safety_backup_name in backup_list()["archives"]:
                        backup_delete(other_safety_backup_name)
                else:
                    # Is this needed ? Shouldn't backup_create report an expcetion if backup failed ?
                    raise YunohostError("Uhoh the safety backup failed ?! Aborting the upgrade process.", raw_msg=True)

        _assert_system_is_sane_for_app(manifest, "pre")

        app_setting_path = os.path.join(APPS_SETTING_PATH, app_instance_name)

        # Prepare env. var. to pass to script
        env_dict = _make_environment_for_app_script(
            app_instance_name, workdir=extracted_app_folder, action="upgrade"
        )
        env_dict["YNH_APP_UPGRADE_TYPE"] = upgrade_type
        env_dict["YNH_APP_MANIFEST_VERSION"] = str(app_new_version)
        env_dict["YNH_APP_CURRENT_VERSION"] = str(app_current_version)
        if manifest["packaging_format"] < 2:
            env_dict["NO_BACKUP_UPGRADE"] = "1" if no_safety_backup else "0"

        # We'll check that the app didn't brutally edit some system configuration
        manually_modified_files_before_install = manually_modified_files()

        # Attempt to patch legacy helpers ...
        _patch_legacy_helpers(extracted_app_folder)

        # Apply dirty patch to make php5 apps compatible with php7
        _patch_legacy_php_versions(extracted_app_folder)

        # Start register change on system
        related_to = [("app", app_instance_name)]
        operation_logger = OperationLogger("app_upgrade", related_to, env=env_dict)
        operation_logger.start()

        # Execute the app upgrade script
        upgrade_failed = True
        try:
            (
                upgrade_failed,
                failure_message_with_debug_instructions,
            ) = hook_exec_with_script_debug_if_failure(
                extracted_app_folder + "/scripts/upgrade",
                env=env_dict,
                operation_logger=operation_logger,
                error_message_if_script_failed=m18n.n("app_upgrade_script_failed"),
                error_message_if_failed=lambda e: m18n.n(
                    "app_upgrade_failed", app=app_instance_name, error=e
                ),
            )
        finally:

            # If upgrade failed, try to restore the safety backup
            if upgrade_failed and manifest["packaging_format"] >= 2 and not no_safety_backup:
                logger.warning("Upgrade failed ... attempting to restore the satefy backup (Yunohost first need to remove the app for this) ...")

                app_remove(app_instance_name)
                backup_restore(name=safety_backup_name, apps=[app_instance_name], force=True)
                if not _is_installed(app_instance_name):
                    logger.error("Uhoh ... Yunohost failed to restore the app to the way it was before the failed upgrade :|")

            # Whatever happened (install success or failure) we check if it broke the system
            # and warn the user about it
            try:
                broke_the_system = False
                _assert_system_is_sane_for_app(manifest, "post")
            except Exception as e:
                broke_the_system = True
                logger.error(
                    m18n.n("app_upgrade_failed", app=app_instance_name, error=str(e))
                )
                failure_message_with_debug_instructions = operation_logger.error(str(e))

            # We'll check that the app didn't brutally edit some system configuration
            manually_modified_files_after_install = manually_modified_files()
            manually_modified_files_by_app = set(
                manually_modified_files_after_install
            ) - set(manually_modified_files_before_install)
            if manually_modified_files_by_app:
                logger.error(
                    "Packagers /!\\ This app manually modified some system configuration files! This should not happen! If you need to do so, you should implement a proper conf_regen hook. Those configuration were affected:\n    - "
                    + "\n     -".join(manually_modified_files_by_app)
                )

            # If upgrade failed or broke the system,
            # raise an error and interrupt all other pending upgrades
            if upgrade_failed or broke_the_system:

                # display this if there are remaining apps
                if apps[number + 1 :]:
                    not_upgraded_apps = apps[number:]
                    logger.error(
                        m18n.n(
                            "app_not_upgraded",
                            failed_app=app_instance_name,
                            apps=", ".join(not_upgraded_apps),
                        )
                    )

                raise YunohostError(
                    failure_message_with_debug_instructions, raw_msg=True
                )

            # Otherwise we're good and keep going !
            now = int(time.time())
            app_setting(app_instance_name, "update_time", now)
            app_setting(
                app_instance_name,
                "current_revision",
                manifest.get("remote", {}).get("revision", "?"),
            )

            # Clean hooks and add new ones
            hook_remove(app_instance_name)
            if "hooks" in os.listdir(extracted_app_folder):
                for hook in os.listdir(extracted_app_folder + "/hooks"):
                    hook_add(app_instance_name, extracted_app_folder + "/hooks/" + hook)

            # Replace scripts and manifest and conf (if exists)
            # Move scripts and manifest to the right place
            for file_to_copy in APP_FILES_TO_COPY:
                rm(f"{app_setting_path}/{file_to_copy}", recursive=True, force=True)
                if os.path.exists(os.path.join(extracted_app_folder, file_to_copy)):
                    cp(
                        f"{extracted_app_folder}/{file_to_copy}",
                        f"{app_setting_path}/{file_to_copy}",
                        recursive=True,
                    )

            # Clean and set permissions
            shutil.rmtree(extracted_app_folder)
            chmod(app_setting_path, 0o600)
            chmod(f"{app_setting_path}/settings.yml", 0o400)
            chown(app_setting_path, "root", recursive=True)

            # So much win
            logger.success(m18n.n("app_upgraded", app=app_instance_name))

            hook_callback("post_app_upgrade", env=env_dict)
            operation_logger.success()

    permission_sync_to_user()

    logger.success(m18n.n("upgrade_complete"))


def app_manifest(app):

    manifest, extracted_app_folder = _extract_app(app)

    shutil.rmtree(extracted_app_folder)

    return manifest


def _confirm_app_install(app, force=False):

    # Ignore if there's nothing for confirm (good quality app), if --force is used
    # or if request on the API (confirm already implemented on the API side)
    if force or Moulinette.interface.type == "api":
        return

    quality = _app_quality(app)
    if quality == "success":
        return

    # i18n: confirm_app_install_warning
    # i18n: confirm_app_install_danger
    # i18n: confirm_app_install_thirdparty

    if quality in ["danger", "thirdparty"]:
        answer = Moulinette.prompt(
            m18n.n("confirm_app_install_" + quality, answers="Yes, I understand"),
            color="red",
        )
        if answer != "Yes, I understand":
            raise YunohostError("aborting")

    else:
        answer = Moulinette.prompt(
            m18n.n("confirm_app_install_" + quality, answers="Y/N"), color="yellow"
        )
        if answer.upper() != "Y":
            raise YunohostError("aborting")


@is_unit_operation()
def app_install(
    operation_logger,
    app,
    label=None,
    args=None,
    no_remove_on_failure=False,
    force=False,
):
    """
    Install apps

    Keyword argument:
        app -- Name, local path or git URL of the app to install
        label -- Custom name for the app
        args -- Serialize arguments for app installation
        no_remove_on_failure -- Debug option to avoid removing the app on a failed installation
        force -- Do not ask for confirmation when installing experimental / low-quality apps
    """

    from yunohost.hook import (
        hook_add,
        hook_remove,
        hook_callback,
        hook_exec,
        hook_exec_with_script_debug_if_failure,
    )
    from yunohost.log import OperationLogger
    from yunohost.permission import (
        user_permission_list,
        permission_create,
        permission_delete,
        permission_sync_to_user,
    )
    from yunohost.regenconf import manually_modified_files
    from yunohost.utils.legacy import _patch_legacy_php_versions, _patch_legacy_helpers

    # Check if disk space available
    if free_space_in_directory("/") <= 512 * 1000 * 1000:
        raise YunohostValidationError("disk_space_not_sufficient_install")

    _confirm_app_install(app, force)
    manifest, extracted_app_folder = _extract_app(app)
    packaging_format = manifest["packaging_format"]

    # Check ID
    if "id" not in manifest or "__" in manifest["id"] or "." in manifest["id"]:
        raise YunohostValidationError("app_id_invalid")

    app_id = manifest["id"]

    # Check requirements
    _check_manifest_requirements(manifest, action="install")
    _assert_system_is_sane_for_app(manifest, "pre")

    # Check if app can be forked
    instance_number = _next_instance_number_for_app(app_id)
    if instance_number > 1:
        # Change app_id to the forked app id
        app_instance_name = app_id + "__" + str(instance_number)
    else:
        app_instance_name = app_id

    app_setting_path = os.path.join(APPS_SETTING_PATH, app_instance_name)

    # Retrieve arguments list for install script
    raw_questions = manifest["install"]
    questions = ask_questions_and_parse_answers(raw_questions, prefilled_answers=args)
    args = {
        question.name: question.value
        for question in questions
        if question.value is not None
    }

    # Validate domain / path availability for webapps
    # (ideally this should be handled by the resource system for manifest v >= 2
    path_requirement = _guess_webapp_path_requirement(extracted_app_folder)
    _validate_webpath_requirement(args, path_requirement)

    if packaging_format < 2:
        # Attempt to patch legacy helpers ...
        _patch_legacy_helpers(extracted_app_folder)

    # Apply dirty patch to make php5 apps compatible with php7
    _patch_legacy_php_versions(extracted_app_folder)

    # We'll check that the app didn't brutally edit some system configuration
    manually_modified_files_before_install = manually_modified_files()

    operation_logger.related_to = [
        s for s in operation_logger.related_to if s[0] != "app"
    ]
    operation_logger.related_to.append(("app", app_id))
    operation_logger.start()

    logger.info(m18n.n("app_start_install", app=app_id))

    # Create app directory
    if os.path.exists(app_setting_path):
        shutil.rmtree(app_setting_path)
    os.makedirs(app_setting_path)

    # Set initial app settings
    app_settings = {
        "id": app_instance_name,
        "install_time": int(time.time()),
        "current_revision": manifest.get("remote", {}).get("revision", "?"),
    }

    # If packaging_format v2+, save all install questions as settings
    if packaging_format >= 2:
        for question in questions:

            # Except user-provider passwords
            if question.type == "password":
                continue

            app_settings[question.name] = question.value

    _set_app_settings(app_instance_name, app_settings)

    # Move scripts and manifest to the right place
    for file_to_copy in APP_FILES_TO_COPY:
        if os.path.exists(os.path.join(extracted_app_folder, file_to_copy)):
            cp(
                f"{extracted_app_folder}/{file_to_copy}",
                f"{app_setting_path}/{file_to_copy}",
                recursive=True,
            )

    if packaging_format >= 2:
        from yunohost.utils.resources import AppResourceManager
        try:
            AppResourceManager(app_instance_name, wanted=manifest, current={}).apply()
        except Exception:
            # FIXME : improve error handling ....
            AppResourceManager(app_instance_name, wanted={}, current=manifest).apply()
            raise
    else:
        # Initialize the main permission for the app
        # The permission is initialized with no url associated, and with tile disabled
        # For web app, the root path of the app will be added as url and the tile
        # will be enabled during the app install. C.f. 'app_register_url()' below
        # or the webpath resource
        permission_create(
            app_instance_name + ".main",
            allowed=["all_users"],
            label=label if label else manifest["name"],
            show_tile=False,
            protected=False,
        )

    # Prepare env. var. to pass to script
    env_dict = _make_environment_for_app_script(
        app_instance_name, args=args, workdir=extracted_app_folder, action="install"
    )

    env_dict_for_logging = env_dict.copy()
    for question in questions:
        # Or should it be more generally question.redact ?
        if question.type == "password":
            del env_dict_for_logging[f"YNH_APP_ARG_{question.name.upper()}"]

    operation_logger.extra.update({"env": env_dict_for_logging})

    # Execute the app install script
    install_failed = True
    try:
        (
            install_failed,
            failure_message_with_debug_instructions,
        ) = hook_exec_with_script_debug_if_failure(
            os.path.join(extracted_app_folder, "scripts/install"),
            env=env_dict,
            operation_logger=operation_logger,
            error_message_if_script_failed=m18n.n("app_install_script_failed"),
            error_message_if_failed=lambda e: m18n.n(
                "app_install_failed", app=app_id, error=e
            ),
        )
    finally:
        # If success so far, validate that app didn't break important stuff
        if not install_failed:
            try:
                broke_the_system = False
                _assert_system_is_sane_for_app(manifest, "post")
            except Exception as e:
                broke_the_system = True
                logger.error(m18n.n("app_install_failed", app=app_id, error=str(e)))
                failure_message_with_debug_instructions = operation_logger.error(str(e))

        # We'll check that the app didn't brutally edit some system configuration
        manually_modified_files_after_install = manually_modified_files()
        manually_modified_files_by_app = set(
            manually_modified_files_after_install
        ) - set(manually_modified_files_before_install)
        if manually_modified_files_by_app:
            logger.error(
                "Packagers /!\\ This app manually modified some system configuration files! This should not happen! If you need to do so, you should implement a proper conf_regen hook. Those configuration were affected:\n    - "
                + "\n     -".join(manually_modified_files_by_app)
            )

        # If the install failed or broke the system, we remove it
        if install_failed or broke_the_system:

            # This option is meant for packagers to debug their apps more easily
            if no_remove_on_failure:
                raise YunohostError(
                    f"The installation of {app_id} failed, but was not cleaned up as requested by --no-remove-on-failure.",
                    raw_msg=True,
                )
            else:
                logger.warning(m18n.n("app_remove_after_failed_install"))

            # Setup environment for remove script
            env_dict_remove = _make_environment_for_app_script(
                app_instance_name, workdir=extracted_app_folder, action="remove"
            )

            # Execute remove script
            operation_logger_remove = OperationLogger(
                "remove_on_failed_install",
                [("app", app_instance_name)],
                env=env_dict_remove,
            )
            operation_logger_remove.start()

            # Try to remove the app
            try:
                remove_retcode = hook_exec(
                    os.path.join(extracted_app_folder, "scripts/remove"),
                    args=[app_instance_name],
                    env=env_dict_remove,
                )[0]

            # Here again, calling hook_exec could fail miserably, or get
            # manually interrupted (by mistake or because script was stuck)
            # In that case we still want to proceed with the rest of the
            # removal (permissions, /etc/yunohost/apps/{app} ...)
            except (KeyboardInterrupt, EOFError, Exception):
                remove_retcode = -1
                import traceback

                logger.error(
                    m18n.n("unexpected_error", error="\n" + traceback.format_exc())
                )

            if packaging_format >= 2:
                from yunohost.utils.resources import AppResourceManager
                try:
                    AppResourceManager(app_instance_name, wanted={}, current=manifest).apply()
                except Exception:
                    # FIXME : improve error handling ....
                    raise
            else:
                # Remove all permission in LDAP
                for permission_name in user_permission_list()["permissions"].keys():
                    if permission_name.startswith(app_instance_name + "."):
                        permission_delete(permission_name, force=True, sync_perm=False)

            if remove_retcode != 0:
                msg = m18n.n("app_not_properly_removed", app=app_instance_name)
                logger.warning(msg)
                operation_logger_remove.error(msg)
            else:
                try:
                    _assert_system_is_sane_for_app(manifest, "post")
                except Exception as e:
                    operation_logger_remove.error(e)
                else:
                    operation_logger_remove.success()

            # Clean tmp folders
            shutil.rmtree(app_setting_path)
            shutil.rmtree(extracted_app_folder)

            permission_sync_to_user()

            raise YunohostError(failure_message_with_debug_instructions, raw_msg=True)

    # Clean hooks and add new ones
    hook_remove(app_instance_name)
    if "hooks" in os.listdir(extracted_app_folder):
        for file in os.listdir(extracted_app_folder + "/hooks"):
            hook_add(app_instance_name, extracted_app_folder + "/hooks/" + file)

    # Clean and set permissions
    shutil.rmtree(extracted_app_folder)
    chmod(app_setting_path, 0o600)
    chmod(f"{app_setting_path}/settings.yml", 0o400)
    chown(app_setting_path, "root", recursive=True)

    logger.success(m18n.n("installation_complete"))

    hook_callback("post_app_install", env=env_dict)


@is_unit_operation()
def app_remove(operation_logger, app, purge=False):
    """
    Remove app

    Keyword arguments:
        app -- App(s) to delete
        purge -- Remove with all app data

    """
    from yunohost.utils.legacy import _patch_legacy_php_versions, _patch_legacy_helpers
    from yunohost.hook import hook_exec, hook_remove, hook_callback
    from yunohost.permission import (
        user_permission_list,
        permission_delete,
        permission_sync_to_user,
    )

    if not _is_installed(app):
        raise YunohostValidationError(
            "app_not_installed", app=app, all_apps=_get_all_installed_apps_id()
        )

    operation_logger.start()

    logger.info(m18n.n("app_start_remove", app=app))

    app_setting_path = os.path.join(APPS_SETTING_PATH, app)

    # Attempt to patch legacy helpers ...
    _patch_legacy_helpers(app_setting_path)

    # Apply dirty patch to make php5 apps compatible with php7 (e.g. the remove
    # script might date back from jessie install)
    _patch_legacy_php_versions(app_setting_path)

    manifest = _get_manifest_of_app(app_setting_path)
    tmp_workdir_for_app = _make_tmp_workdir_for_app(app=app)
    remove_script = f"{tmp_workdir_for_app}/scripts/remove"

    env_dict = {}
    env_dict = _make_environment_for_app_script(app, workdir=tmp_workdir_for_app, action="remove")
    env_dict["YNH_APP_PURGE"] = str(1 if purge else 0)

    operation_logger.extra.update({"env": env_dict})
    operation_logger.flush()

    try:
        ret = hook_exec(remove_script, env=env_dict)[0]
    # Here again, calling hook_exec could fail miserably, or get
    # manually interrupted (by mistake or because script was stuck)
    # In that case we still want to proceed with the rest of the
    # removal (permissions, /etc/yunohost/apps/{app} ...)
    except (KeyboardInterrupt, EOFError, Exception):
        ret = -1
        import traceback

        logger.error(m18n.n("unexpected_error", error="\n" + traceback.format_exc()))
    finally:
        shutil.rmtree(tmp_workdir_for_app)

    packaging_format = manifest["packaging_format"]
    if packaging_format >= 2:
        try:
            from yunohost.utils.resources import AppResourceManager
            AppResourceManager(app, wanted={}, current=manifest).apply()
        except Exception:
            # FIXME : improve error handling ....
            raise
    else:
        # Remove all permission in LDAP
        for permission_name in user_permission_list(apps=[app])["permissions"].keys():
            permission_delete(permission_name, force=True, sync_perm=False)

    if os.path.exists(app_setting_path):
        shutil.rmtree(app_setting_path)

    hook_remove(app)

    if ret == 0:
        logger.success(m18n.n("app_removed", app=app))
        hook_callback("post_app_remove", env=env_dict)
    else:
        logger.warning(m18n.n("app_not_properly_removed", app=app))

    permission_sync_to_user()
    _assert_system_is_sane_for_app(manifest, "post")


@is_unit_operation()
def app_makedefault(operation_logger, app, domain=None):
    """
    Redirect domain root to an app

    Keyword argument:
        app
        domain

    """
    from yunohost.domain import _assert_domain_exists

    app_settings = _get_app_settings(app)
    app_domain = app_settings["domain"]
    app_path = app_settings["path"]

    if domain is None:
        domain = app_domain

    _assert_domain_exists(domain)

    operation_logger.related_to.append(("domain", domain))

    if "/" in app_map(raw=True)[domain]:
        raise YunohostValidationError(
            "app_make_default_location_already_used",
            app=app,
            domain=app_domain,
            other_app=app_map(raw=True)[domain]["/"]["id"],
        )

    operation_logger.start()

    # TODO / FIXME : current trick is to add this to conf.json.persisten
    # This is really not robust and should be improved
    # e.g. have a flag in /etc/yunohost/apps/$app/ to say that this is the
    # default app or idk...
    if not os.path.exists("/etc/ssowat/conf.json.persistent"):
        ssowat_conf = {}
    else:
        ssowat_conf = read_json("/etc/ssowat/conf.json.persistent")

    if "redirected_urls" not in ssowat_conf:
        ssowat_conf["redirected_urls"] = {}

    ssowat_conf["redirected_urls"][domain + "/"] = app_domain + app_path

    write_to_json(
        "/etc/ssowat/conf.json.persistent", ssowat_conf, sort_keys=True, indent=4
    )
    chmod("/etc/ssowat/conf.json.persistent", 0o644)

    logger.success(m18n.n("ssowat_conf_updated"))


def app_setting(app, key, value=None, delete=False):
    """
    Set or get an app setting value

    Keyword argument:
        value -- Value to set
        app -- App ID
        key -- Key to get/set
        delete -- Delete the key

    """
    app_settings = _get_app_settings(app) or {}

    #
    # Legacy permission setting management
    # (unprotected, protected, skipped_uri/regex)
    #

    is_legacy_permission_setting = any(
        key.startswith(word + "_") for word in ["unprotected", "protected", "skipped"]
    )

    if is_legacy_permission_setting:

        from yunohost.permission import (
            user_permission_list,
            user_permission_update,
            permission_create,
            permission_delete,
            permission_url,
        )

        permissions = user_permission_list(full=True, apps=[app])["permissions"]
        key_ = key.split("_")[0]
        permission_name = f"{app}.legacy_{key_}_uris"
        permission = permissions.get(permission_name)

        # GET
        if value is None and not delete:
            return (
                ",".join(permission.get("uris", []) + permission["additional_urls"])
                if permission
                else None
            )

        # DELETE
        if delete:
            # If 'is_public' setting still exists, we interpret this as
            # coming from a legacy app (because new apps shouldn't manage the
            # is_public state themselves anymore...)
            #
            # In that case, we interpret the request for "deleting
            # unprotected/skipped" setting as willing to make the app
            # private
            if (
                "is_public" in app_settings
                and "visitors" in permissions[app + ".main"]["allowed"]
            ):
                if key.startswith("unprotected_") or key.startswith("skipped_"):
                    user_permission_update(app + ".main", remove="visitors")

            if permission:
                permission_delete(permission_name)

        # SET
        else:

            urls = value
            # If the request is about the root of the app (/), ( = the vast majority of cases)
            # we interpret this as a change for the main permission
            # (i.e. allowing/disallowing visitors)
            if urls == "/":
                if key.startswith("unprotected_") or key.startswith("skipped_"):
                    permission_url(app + ".main", url="/", sync_perm=False)
                    user_permission_update(app + ".main", add="visitors")
                else:
                    user_permission_update(app + ".main", remove="visitors")
            else:

                urls = urls.split(",")
                if key.endswith("_regex"):
                    urls = ["re:" + url for url in urls]

                if permission:
                    # In case of new regex, save the urls, to add a new time in the additional_urls
                    # In case of new urls, we do the same thing but inversed
                    if key.endswith("_regex"):
                        # List of urls to save
                        current_urls_or_regex = [
                            url
                            for url in permission["additional_urls"]
                            if not url.startswith("re:")
                        ]
                    else:
                        # List of regex to save
                        current_urls_or_regex = [
                            url
                            for url in permission["additional_urls"]
                            if url.startswith("re:")
                        ]

                    new_urls = urls + current_urls_or_regex
                    # We need to clear urls because in the old setting the new setting override the old one and dont just add some urls
                    permission_url(permission_name, clear_urls=True, sync_perm=False)
                    permission_url(permission_name, add_url=new_urls)
                else:
                    from yunohost.utils.legacy import legacy_permission_label

                    # Let's create a "special" permission for the legacy settings
                    permission_create(
                        permission=permission_name,
                        # FIXME find a way to limit to only the user allowed to the main permission
                        allowed=["all_users"]
                        if key.startswith("protected_")
                        else ["all_users", "visitors"],
                        url=None,
                        additional_urls=urls,
                        auth_header=not key.startswith("skipped_"),
                        label=legacy_permission_label(app, key.split("_")[0]),
                        show_tile=False,
                        protected=True,
                    )

        return

    #
    # Regular setting management
    #

    # GET
    if value is None and not delete:
        return app_settings.get(key, None)

    # DELETE
    if delete:
        if key in app_settings:
            del app_settings[key]

    # SET
    else:
        if key in ["redirected_urls", "redirected_regex"]:
            value = yaml.safe_load(value)
        app_settings[key] = value

    _set_app_settings(app, app_settings)


def app_register_url(app, domain, path):
    """
    Book/register a web path for a given app

    Keyword argument:
        app -- App which will use the web path
        domain -- The domain on which the app should be registered (e.g. your.domain.tld)
        path -- The path to be registered (e.g. /coffee)
    """
    from yunohost.permission import (
        permission_url,
        user_permission_update,
        permission_sync_to_user,
    )

    domain = DomainQuestion.normalize(domain)
    path = PathQuestion.normalize(path)

    # We cannot change the url of an app already installed simply by changing
    # the settings...

    if _is_installed(app):
        settings = _get_app_settings(app)
        if "path" in settings.keys() and "domain" in settings.keys():
            raise YunohostValidationError("app_already_installed_cant_change_url")

    # Check the url is available
    _assert_no_conflicting_apps(domain, path, ignore_app=app)

    app_setting(app, "domain", value=domain)
    app_setting(app, "path", value=path)

    # Initially, the .main permission is created with no url at all associated
    # When the app register/books its web url, we also add the url '/'
    # (meaning the root of the app, domain.tld/path/)
    # and enable the tile to the SSO, and both of this should match 95% of apps
    # For more specific cases, the app is free to change / add urls or disable
    # the tile using the permission helpers.
    permission_url(app + ".main", url="/", sync_perm=False)
    user_permission_update(app + ".main", show_tile=True, sync_perm=False)
    permission_sync_to_user()


def app_ssowatconf():
    """
    Regenerate SSOwat configuration file


    """
    from yunohost.domain import domain_list, _get_maindomain
    from yunohost.permission import user_permission_list

    main_domain = _get_maindomain()
    domains = domain_list()["domains"]
    all_permissions = user_permission_list(
        full=True, ignore_system_perms=True, absolute_urls=True
    )["permissions"]

    permissions = {
        "core_skipped": {
            "users": [],
            "label": "Core permissions - skipped",
            "show_tile": False,
            "auth_header": False,
            "public": True,
            "uris": [domain + "/yunohost/admin" for domain in domains]
            + [domain + "/yunohost/api" for domain in domains]
            + [
                "re:^[^/]*/%.well%-known/ynh%-diagnosis/.*$",
                "re:^[^/]*/%.well%-known/acme%-challenge/.*$",
                "re:^[^/]*/%.well%-known/autoconfig/mail/config%-v1%.1%.xml.*$",
            ],
        }
    }
    redirected_regex = {
        main_domain + r"/yunohost[\/]?$": "https://" + main_domain + "/yunohost/sso/"
    }
    redirected_urls = {}

    for app in _installed_apps():

        app_settings = read_yaml(APPS_SETTING_PATH + app + "/settings.yml")

        # Redirected
        redirected_urls.update(app_settings.get("redirected_urls", {}))
        redirected_regex.update(app_settings.get("redirected_regex", {}))

    # New permission system
    for perm_name, perm_info in all_permissions.items():

        uris = (
            []
            + ([perm_info["url"]] if perm_info["url"] else [])
            + perm_info["additional_urls"]
        )

        # Ignore permissions for which there's no url defined
        if not uris:
            continue

        permissions[perm_name] = {
            "users": perm_info["corresponding_users"],
            "label": perm_info["label"],
            "show_tile": perm_info["show_tile"]
            and perm_info["url"]
            and (not perm_info["url"].startswith("re:")),
            "auth_header": perm_info["auth_header"],
            "public": "visitors" in perm_info["allowed"],
            "uris": uris,
        }

    conf_dict = {
        "portal_domain": main_domain,
        "portal_path": "/yunohost/sso/",
        "additional_headers": {
            "Auth-User": "uid",
            "Remote-User": "uid",
            "Name": "cn",
            "Email": "mail",
        },
        "domains": domains,
        "redirected_urls": redirected_urls,
        "redirected_regex": redirected_regex,
        "permissions": permissions,
    }

    write_to_json("/etc/ssowat/conf.json", conf_dict, sort_keys=True, indent=4)

    logger.debug(m18n.n("ssowat_conf_generated"))


def app_change_label(app, new_label):
    from yunohost.permission import user_permission_update

    installed = _is_installed(app)
    if not installed:
        raise YunohostValidationError(
            "app_not_installed", app=app, all_apps=_get_all_installed_apps_id()
        )
    logger.warning(m18n.n("app_label_deprecated"))
    user_permission_update(app + ".main", label=new_label)


# actions todo list:
# * docstring


def app_action_list(app):
    logger.warning(m18n.n("experimental_feature"))

    # this will take care of checking if the app is installed
    app_info_dict = app_info(app)

    return {
        "app": app,
        "app_name": app_info_dict["name"],
        "actions": _get_app_actions(app),
    }


@is_unit_operation()
def app_action_run(operation_logger, app, action, args=None):
    logger.warning(m18n.n("experimental_feature"))

    from yunohost.hook import hook_exec

    # will raise if action doesn't exist
    actions = app_action_list(app)["actions"]
    actions = {x["id"]: x for x in actions}

    if action not in actions:
        available_actions = ", ".join(actions.keys()),
        raise YunohostValidationError(
            f"action '{action}' not available for app '{app}', available actions are: {available_actions}",
            raw_msg=True,
        )

    operation_logger.start()

    action_declaration = actions[action]

    # Retrieve arguments list for install script
    raw_questions = actions[action].get("arguments", {})
    questions = ask_questions_and_parse_answers(raw_questions, prefilled_answers=args)
    args = {
        question.name: question.value
        for question in questions
        if question.value is not None
    }

    tmp_workdir_for_app = _make_tmp_workdir_for_app(app=app)

    env_dict = _make_environment_for_app_script(
        app, args=args, args_prefix="ACTION_", workdir=tmp_workdir_for_app, action=action
    )

    _, action_script = tempfile.mkstemp(dir=tmp_workdir_for_app)

    with open(action_script, "w") as script:
        script.write(action_declaration["command"])

    if action_declaration.get("cwd"):
        cwd = action_declaration["cwd"].replace("$app", app)
    else:
        cwd = tmp_workdir_for_app

    try:
        retcode = hook_exec(
            action_script,
            env=env_dict,
            chdir=cwd,
            user=action_declaration.get("user", "root"),
        )[0]
    # Calling hook_exec could fail miserably, or get
    # manually interrupted (by mistake or because script was stuck)
    # In that case we still want to delete the tmp work dir
    except (KeyboardInterrupt, EOFError, Exception):
        retcode = -1
        import traceback

        logger.error(m18n.n("unexpected_error", error="\n" + traceback.format_exc()))
    finally:
        shutil.rmtree(tmp_workdir_for_app)

    if retcode not in action_declaration.get("accepted_return_codes", [0]):
        msg = f"Error while executing action '{action}' of app '{app}': return code {retcode}"
        operation_logger.error(msg)
        raise YunohostError(msg, raw_msg=True)

    operation_logger.success()
    return logger.success("Action successed!")


def app_config_get(app, key="", full=False, export=False):
    """
    Display an app configuration in classic, full or export mode
    """
    if full and export:
        raise YunohostValidationError(
            "You can't use --full and --export together.", raw_msg=True
        )

    if full:
        mode = "full"
    elif export:
        mode = "export"
    else:
        mode = "classic"

    config_ = AppConfigPanel(app)
    return config_.get(key, mode)


@is_unit_operation()
def app_config_set(
    operation_logger, app, key=None, value=None, args=None, args_file=None
):
    """
    Apply a new app configuration
    """

    config_ = AppConfigPanel(app)

    return config_.set(key, value, args, args_file, operation_logger=operation_logger)


class AppConfigPanel(ConfigPanel):
    entity_type = "app"
    save_path_tpl = os.path.join(APPS_SETTING_PATH, "{entity}/settings.yml")
    config_path_tpl = os.path.join(APPS_SETTING_PATH, "{entity}/config_panel.toml")

    def _load_current_values(self):
        self.values = self._call_config_script("show")

    def _apply(self):
        env = {key: str(value) for key, value in self.new_values.items()}
        return_content = self._call_config_script("apply", env=env)

        # If the script returned validation error
        # raise a ValidationError exception using
        # the first key
        if return_content:
            for key, message in return_content.get("validation_errors").items():
                raise YunohostValidationError(
                    "app_argument_invalid",
                    name=key,
                    error=message,
                )

    def _call_config_script(self, action, env=None):
        from yunohost.hook import hook_exec

        if env is None:
            env = {}

        # Add default config script if needed
        config_script = os.path.join(
            APPS_SETTING_PATH, self.entity, "scripts", "config"
        )
        if not os.path.exists(config_script):
            logger.debug("Adding a default config script")
            default_script = """#!/bin/bash
source /usr/share/yunohost/helpers
ynh_abort_if_errors
ynh_app_config_run $1
"""
            write_to_file(config_script, default_script)

        # Call config script to extract current values
        logger.debug(f"Calling '{action}' action from config script")
        app_id, app_instance_nb = _parse_app_instance_name(self.entity)
        settings = _get_app_settings(app_id)
        env.update(
            {
                "app_id": app_id,
                "app": self.entity,
                "app_instance_nb": str(app_instance_nb),
                "final_path": settings.get("final_path", ""),
                "YNH_APP_BASEDIR": os.path.join(APPS_SETTING_PATH, self.entity),
            }
        )

        ret, values = hook_exec(config_script, args=[action], env=env)
        if ret != 0:
            if action == "show":
                raise YunohostError("app_config_unable_to_read")
            else:
                raise YunohostError("app_config_unable_to_apply")
        return values


def _get_app_actions(app_id):
    "Get app config panel stored in json or in toml"
    actions_toml_path = os.path.join(APPS_SETTING_PATH, app_id, "actions.toml")
    actions_json_path = os.path.join(APPS_SETTING_PATH, app_id, "actions.json")

    # sample data to get an idea of what is going on
    # this toml extract:
    #

    # [restart_service]
    # name = "Restart service"
    # command = "echo pouet $YNH_ACTION_SERVICE"
    # user = "root"  # optional
    # cwd = "/" # optional
    # accepted_return_codes = [0, 1, 2, 3]  # optional
    # description.en = "a dummy stupid exemple or restarting a service"
    #
    #     [restart_service.arguments.service]
    #     type = "string",
    #     ask.en = "service to restart"
    #     example = "nginx"
    #
    # will be parsed into this:
    #
    # OrderedDict([(u'restart_service',
    #               OrderedDict([(u'name', u'Restart service'),
    #                            (u'command', u'echo pouet $YNH_ACTION_SERVICE'),
    #                            (u'user', u'root'),
    #                            (u'cwd', u'/'),
    #                            (u'accepted_return_codes', [0, 1, 2, 3]),
    #                            (u'description',
    #                             OrderedDict([(u'en',
    #                                           u'a dummy stupid exemple or restarting a service')])),
    #                            (u'arguments',
    #                             OrderedDict([(u'service',
    #                                           OrderedDict([(u'type', u'string'),
    #                                                        (u'ask',
    #                                                         OrderedDict([(u'en',
    #                                                                       u'service to restart')])),
    #                                                        (u'example',
    #                                                         u'nginx')]))]))])),
    #
    #
    # and needs to be converted into this:
    #
    # [{u'accepted_return_codes': [0, 1, 2, 3],
    #   u'arguments': [{u'ask': {u'en': u'service to restart'},
    #     u'example': u'nginx',
    #     u'name': u'service',
    #     u'type': u'string'}],
    #   u'command': u'echo pouet $YNH_ACTION_SERVICE',
    #   u'cwd': u'/',
    #   u'description': {u'en': u'a dummy stupid exemple or restarting a service'},
    #   u'id': u'restart_service',
    #   u'name': u'Restart service',
    #   u'user': u'root'}]

    if os.path.exists(actions_toml_path):
        toml_actions = toml.load(open(actions_toml_path, "r"), _dict=OrderedDict)

        # transform toml format into json format
        actions = []

        for key, value in toml_actions.items():
            action = dict(**value)
            action["id"] = key
            action["arguments"] = value.get("arguments", {})
            actions.append(action)

        return actions

    elif os.path.exists(actions_json_path):
        return json.load(open(actions_json_path))

    return None


def _get_app_settings(app_id):
    """
    Get settings of an installed app

    Keyword arguments:
        app_id -- The app id

    """
    if not _is_installed(app_id):
        raise YunohostValidationError(
            "app_not_installed", app=app_id, all_apps=_get_all_installed_apps_id()
        )
    try:
        with open(os.path.join(APPS_SETTING_PATH, app_id, "settings.yml")) as f:
            settings = yaml.safe_load(f)
        # If label contains unicode char, this may later trigger issues when building strings...
        # FIXME: this should be propagated to read_yaml so that this fix applies everywhere I think...
        settings = {k: v for k, v in settings.items()}

        # Stupid fix for legacy bullshit
        # In the past, some setups did not have proper normalization for app domain/path
        # Meaning some setups (as of January 2021) still have path=/foobar/ (with a trailing slash)
        # resulting in stupid issue unless apps using ynh_app_normalize_path_stuff
        # So we yolofix the settings if such an issue is found >_>
        # A simple call  to `yunohost app list` (which happens quite often) should be enough
        # to migrate all app settings ... so this can probably be removed once we're past Bullseye...
        if settings.get("path") != "/" and (
            settings.get("path", "").endswith("/")
            or not settings.get("path", "/").startswith("/")
        ):
            settings["path"] = "/" + settings["path"].strip("/")
            _set_app_settings(app_id, settings)

        if app_id == settings["id"]:
            return settings
    except (IOError, TypeError, KeyError):
        logger.error(m18n.n("app_not_correctly_installed", app=app_id))
    return {}


def _set_app_settings(app_id, settings):
    """
    Set settings of an app

    Keyword arguments:
        app_id -- The app id
        settings -- Dict with app settings

    """
    with open(os.path.join(APPS_SETTING_PATH, app_id, "settings.yml"), "w") as f:
        yaml.safe_dump(settings, f, default_flow_style=False)


def _get_manifest_of_app(path):
    "Get app manifest stored in json or in toml"

    # sample data to get an idea of what is going on
    # this toml extract:
    #
    # license = "free"
    # url = "https://example.com"
    # multi_instance = true
    # version = "1.0~ynh1"
    # packaging_format = 1
    # services = ["nginx", "php7.0-fpm", "mysql"]
    # id = "ynhexample"
    # name = "YunoHost example app"
    #
    # [requirements]
    # yunohost = ">= 3.5"
    #
    # [maintainer]
    # url = "http://example.com"
    # name = "John doe"
    # email = "john.doe@example.com"
    #
    # [description]
    # fr = "Exemple de package d'application pour YunoHost."
    # en = "Example package for YunoHost application."
    #
    # [arguments]
    #     [arguments.install.domain]
    #     type = "domain"
    #     example = "example.com"
    #         [arguments.install.domain.ask]
    #         fr = "Choisissez un nom de domaine pour ynhexample"
    #         en = "Choose a domain name for ynhexample"
    #
    # will be parsed into this:
    #
    # OrderedDict([(u'license', u'free'),
    #              (u'url', u'https://example.com'),
    #              (u'multi_instance', True),
    #              (u'version', u'1.0~ynh1'),
    #              (u'packaging_format', 1),
    #              (u'services', [u'nginx', u'php7.0-fpm', u'mysql']),
    #              (u'id', u'ynhexample'),
    #              (u'name', u'YunoHost example app'),
    #              (u'requirements', OrderedDict([(u'yunohost', u'>= 3.5')])),
    #              (u'maintainer',
    #               OrderedDict([(u'url', u'http://example.com'),
    #                            (u'name', u'John doe'),
    #                            (u'email', u'john.doe@example.com')])),
    #              (u'description',
    #               OrderedDict([(u'fr',
    #                             u"Exemple de package d'application pour YunoHost."),
    #                            (u'en',
    #                             u'Example package for YunoHost application.')])),
    #              (u'arguments',
    #               OrderedDict([(u'install',
    #                             OrderedDict([(u'domain',
    #                                           OrderedDict([(u'type', u'domain'),
    #                                                        (u'example',
    #                                                         u'example.com'),
    #                                                        (u'ask',
    #                                                         OrderedDict([(u'fr',
    #                                                                       u'Choisissez un nom de domaine pour ynhexample'),
    #                                                                      (u'en',
    #                                                                       u'Choose a domain name for ynhexample')]))])),
    #
    # and needs to be converted into this:
    #
    # {
    #     "name": "YunoHost example app",
    #     "id": "ynhexample",
    #     "packaging_format": 1,
    #     "description": {
    #     ¦   "en": "Example package for YunoHost application.",
    #     ¦   "fr": "Exemple de package d’application pour YunoHost."
    #     },
    #     "version": "1.0~ynh1",
    #     "url": "https://example.com",
    #     "license": "free",
    #     "maintainer": {
    #     ¦   "name": "John doe",
    #     ¦   "email": "john.doe@example.com",
    #     ¦   "url": "http://example.com"
    #     },
    #     "requirements": {
    #     ¦   "yunohost": ">= 3.5"
    #     },
    #     "multi_instance": true,
    #     "services": [
    #     ¦   "nginx",
    #     ¦   "php7.0-fpm",
    #     ¦   "mysql"
    #     ],
    #     "arguments": {
    #     ¦   "install" : [
    #     ¦   ¦   {
    #     ¦   ¦   ¦   "name": "domain",
    #     ¦   ¦   ¦   "type": "domain",
    #     ¦   ¦   ¦   "ask": {
    #     ¦   ¦   ¦   ¦   "en": "Choose a domain name for ynhexample",
    #     ¦   ¦   ¦   ¦   "fr": "Choisissez un nom de domaine pour ynhexample"
    #     ¦   ¦   ¦   },
    #     ¦   ¦   ¦   "example": "example.com"
    #     ¦   ¦   },

    if os.path.exists(os.path.join(path, "manifest.toml")):
        manifest = read_toml(os.path.join(path, "manifest.toml"))
    elif os.path.exists(os.path.join(path, "manifest.json")):
        manifest = read_json(os.path.join(path, "manifest.json"))
    else:
        raise YunohostError(
            f"There doesn't seem to be any manifest file in {path} ... It looks like an app was not correctly installed/removed.",
            raw_msg=True,
        )

    manifest["packaging_format"] = float(str(manifest.get("packaging_format", "")).strip() or "0")

    if manifest["packaging_format"] < 2:
        manifest = _convert_v1_manifest_to_v2(manifest)

    manifest["install"] = _set_default_ask_questions(manifest.get("install", {}))
    return manifest


def _convert_v1_manifest_to_v2(manifest):

    manifest = copy.deepcopy(manifest)

    if "upstream" not in manifest:
        manifest["upstream"] = {}

    if "license" in manifest and "license" not in manifest["upstream"]:
        manifest["upstream"]["license"] = manifest["license"]

    if "url" in manifest and "website" not in manifest["upstream"]:
        manifest["upstream"]["website"] = manifest["url"]

    manifest["integration"] = {
        "yunohost": manifest.get("requirements", {}).get("yunohost", "").replace(">", "").replace("=", "").replace(" ", ""),
        "architectures": "all",
        "multi_instance": manifest.get("multi_instance", False),
        "ldap": "?",
        "sso": "?",
        "disk": "50M",
        "ram": {"build": "50M", "runtime": "10M", "include_swap": False}
    }

    maintainer = manifest.get("maintainer", {}).get("name")
    manifest["maintainers"] = [maintainer] if maintainer else []

    install_questions = manifest["arguments"]["install"]
    manifest["install"] = {}
    for question in install_questions:
        name = question.pop("name")
        if "ask" in question and name in ["domain", "path", "admin", "is_public", "password"]:
            question.pop("ask")
        if question.get("example") and question.get("type") in ["domain", "path", "user", "boolean", "password"]:
            question.pop("example")

        manifest["install"][name] = question

    manifest["resources"] = {
        "system_user": {},
        "install_dir": {
            "alias": "final_path"
        }
    }

    keys_to_keep = ["packaging_format", "id", "name", "description", "version", "maintainers", "upstream", "integration", "install", "resources"]

    keys_to_del = [key for key in manifest.keys() if key not in keys_to_keep]
    for key in keys_to_del:
        del manifest[key]

    return manifest


def _set_default_ask_questions(questions, script_name="install"):

    # arguments is something like
    # { "domain":
    #       {
    #         "type": "domain",
    #         ....
    #       },
    #    "path": {
    #         "type": "path",
    #         ...
    #       },
    #       ...
    # }

    # We set a default for any question with these matching (type, name)
    #                           type       namei
    # N.B. : this is only for install script ... should be reworked for other
    # scripts if we supports args for other scripts in the future...
    questions_with_default = [
        ("domain", "domain"),  # i18n: app_manifest_install_ask_domain
        ("path", "path"),  # i18n: app_manifest_install_ask_path
        ("password", "password"),  # i18n: app_manifest_install_ask_password
        ("user", "admin"),  # i18n: app_manifest_install_ask_admin
        ("boolean", "is_public"),  # i18n: app_manifest_install_ask_is_public
    ]

    for question_name, question in questions.items():
        question["name"] = question_name

        # If this question corresponds to a question with default ask message...
        if any(
            (question.get("type"), question["name"]) == question_with_default
            for question_with_default in questions_with_default
        ):
            # The key is for example "app_manifest_install_ask_domain"
            question["ask"] = m18n.n(f"app_manifest_{script_name}_ask_{question['name']}")

            # Also it in fact doesn't make sense for any of those questions to have an example value nor a default value...
            if question.get("type") in ["domain", "user", "password"]:
                if "example" in question:
                    del question["example"]
                if "default" in question:
                    del question["default"]

    return questions


def _is_app_repo_url(string: str) -> bool:

    string = string.strip()

    # Dummy test for ssh-based stuff ... should probably be improved somehow
    if "@" in string:
        return True

    return bool(APP_REPO_URL.match(string))


def _app_quality(src: str) -> str:
    """
    app may in fact be an app name, an url, or a path
    """

    raw_app_catalog = _load_apps_catalog()["apps"]
    if src in raw_app_catalog or _is_app_repo_url(src):

        # If we got an app name directly (e.g. just "wordpress"), we gonna test this name
        if src in raw_app_catalog:
            app_name_to_test = src
        # If we got an url like "https://github.com/foo/bar_ynh, we want to
        # extract "bar" and test if we know this app
        elif ("http://" in src) or ("https://" in src):
            app_name_to_test = src.strip("/").split("/")[-1].replace("_ynh", "")
        else:
            # FIXME : watdo if '@' in app ?
            return "thirdparty"

        if app_name_to_test in raw_app_catalog:

            state = raw_app_catalog[app_name_to_test].get("state", "notworking")
            level = raw_app_catalog[app_name_to_test].get("level", None)
            if state in ["working", "validated"]:
                if isinstance(level, int) and level >= 5:
                    return "success"
                elif isinstance(level, int) and level > 0:
                    return "warning"
            return "danger"
        else:
            return "thirdparty"

    elif os.path.exists(src):
        return "thirdparty"
    else:
        if "http://" in src or "https://" in src:
            logger.error(
                f"{src} is not a valid app url: app url are expected to look like https://domain.tld/path/to/repo_ynh"
            )
        raise YunohostValidationError("app_unknown")


def _extract_app(src: str) -> Tuple[Dict, str]:
    """
    src may be an app name, an url, or a path
    """

    raw_app_catalog = _load_apps_catalog()["apps"]

    # App is an appname in the catalog
    if src in raw_app_catalog:
        if "git" not in raw_app_catalog[src]:
            raise YunohostValidationError("app_unsupported_remote_type")

        app_info = raw_app_catalog[src]
        url = app_info["git"]["url"]
        branch = app_info["git"]["branch"]
        revision = str(app_info["git"]["revision"])
        return _extract_app_from_gitrepo(url, branch, revision, app_info)
    # App is a git repo url
    elif _is_app_repo_url(src):
        url = src.strip().strip("/")
        branch = "master"
        revision = "HEAD"
        # gitlab urls may look like 'https://domain/org/group/repo/-/tree/testing'
        # compated to github urls looking like 'https://domain/org/repo/tree/testing'
        if "/-/" in url:
            url = url.replace("/-/", "/")
        if "/tree/" in url:
            url, branch = url.split("/tree/", 1)
        return _extract_app_from_gitrepo(url, branch, revision, {})
    # App is a local folder
    elif os.path.exists(src):
        return _extract_app_from_folder(src)
    else:
        if "http://" in src or "https://" in src:
            logger.error(
                f"{src} is not a valid app url: app url are expected to look like https://domain.tld/path/to/repo_ynh"
            )
        raise YunohostValidationError("app_unknown")


def _extract_app_from_folder(path: str) -> Tuple[Dict, str]:
    """
    Unzip / untar / copy application tarball or directory to a tmp work directory

    Keyword arguments:
        path -- Path of the tarball or directory
    """
    logger.debug(m18n.n("extracting"))

    path = os.path.abspath(path)

    extracted_app_folder = _make_tmp_workdir_for_app()

    if os.path.isdir(path):
        shutil.rmtree(extracted_app_folder)
        if path[-1] != "/":
            path = path + "/"
        cp(path, extracted_app_folder, recursive=True)
    else:
        try:
            shutil.unpack_archive(path, extracted_app_folder)
        except Exception:
            raise YunohostError("app_extraction_failed")

    try:
        if len(os.listdir(extracted_app_folder)) == 1:
            for folder in os.listdir(extracted_app_folder):
                extracted_app_folder = extracted_app_folder + "/" + folder
    except IOError:
        raise YunohostError("app_install_files_invalid")

    manifest = _get_manifest_of_app(extracted_app_folder)
    manifest["lastUpdate"] = int(time.time())

    logger.debug(m18n.n("done"))

    manifest["remote"] = {"type": "file", "path": path}
    return manifest, extracted_app_folder


def _extract_app_from_gitrepo(
    url: str, branch: str, revision: str, app_info: Dict = {}
) -> Tuple[Dict, str]:

    logger.debug(m18n.n("downloading"))

    extracted_app_folder = _make_tmp_workdir_for_app()

    # Download only this commit
    try:
        # We don't use git clone because, git clone can't download
        # a specific revision only
        ref = branch if revision == "HEAD" else revision
        run_commands([["git", "init", extracted_app_folder]], shell=False)
        run_commands(
            [
                ["git", "remote", "add", "origin", url],
                ["git", "fetch", "--depth=1", "origin", ref],
                ["git", "reset", "--hard", "FETCH_HEAD"],
            ],
            cwd=extracted_app_folder,
            shell=False,
        )
    except subprocess.CalledProcessError:
        raise YunohostError("app_sources_fetch_failed")
    else:
        logger.debug(m18n.n("done"))

    manifest = _get_manifest_of_app(extracted_app_folder)

    # Store remote repository info into the returned manifest
    manifest["remote"] = {"type": "git", "url": url, "branch": branch}
    if revision == "HEAD":
        try:
            # Get git last commit hash
            cmd = f"git ls-remote --exit-code {url} {branch} | awk '{{print $1}}'"
            manifest["remote"]["revision"] = check_output(cmd)
        except Exception as e:
            logger.warning(f"cannot get last commit hash because: {e}")
    else:
        manifest["remote"]["revision"] = revision
        manifest["lastUpdate"] = app_info.get("lastUpdate")

    return manifest, extracted_app_folder


#
# ############################### #
#        Small utilities          #
# ############################### #
#


def _is_installed(app: str) -> bool:
    """
    Check if application is installed

    Keyword arguments:
        app -- id of App to check

    Returns:
        Boolean

    """
    return os.path.isdir(APPS_SETTING_PATH + app)


def _assert_is_installed(app: str) -> None:
    if not _is_installed(app):
        raise YunohostValidationError(
            "app_not_installed", app=app, all_apps=_get_all_installed_apps_id()
        )


def _installed_apps() -> List[str]:
    return os.listdir(APPS_SETTING_PATH)


def _get_all_installed_apps_id():
    """
    Return something like:
       ' * app1
         * app2
         * ...'
    """

    all_apps_ids = sorted(_installed_apps())

    all_apps_ids_formatted = "\n * ".join(all_apps_ids)
    all_apps_ids_formatted = "\n * " + all_apps_ids_formatted

    return all_apps_ids_formatted


def _check_manifest_requirements(manifest: Dict, action: str):
    """Check if required packages are met from the manifest"""

    if manifest["packaging_format"] not in [1, 2]:
        raise YunohostValidationError("app_packaging_format_not_supported")

    app_id = manifest["id"]

    logger.debug(m18n.n("app_requirements_checking", app=app_id))

    # Yunohost version requirement

    yunohost_requirement = version.parse(manifest["integration"]["yunohost"] or "4.3")
    yunohost_installed_version = version.parse(get_ynh_package_version("yunohost")["version"])
    if yunohost_requirement > yunohost_installed_version:
        # FIXME : i18n
        raise YunohostValidationError(f"This app requires Yunohost >= {yunohost_requirement} but current installed version is {yunohost_installed_version}")

    # Architectures
    arch_requirement = manifest["integration"]["architectures"]
    if arch_requirement != "all":
        arch = system_arch()
        if arch not in arch_requirement:
            # FIXME: i18n
            raise YunohostValidationError(f"This app can only be installed on architectures {', '.join(arch_requirement)} but your server architecture is {arch}")

    # Multi-instance
    if action == "install" and manifest["integration"]["multi_instance"] == False:
        apps = _installed_apps()
        sibling_apps = [a for a in apps if a == app_id or a.startswith(f"{app_id}__")]
        if len(sibling_apps) > 0:
            raise YunohostValidationError("app_already_installed", app=app_id)

    # Disk
    if action == "install":
        disk_requirement = manifest["integration"]["disk"]

        if free_space_in_directory("/") <= human_to_binary(disk_requirement) \
        or free_space_in_directory("/var") <= human_to_binary(disk_requirement):
            # FIXME : i18m
            raise YunohostValidationError(f"This app requires {disk_requirement} free space.")

    # Ram for build
    ram_build_requirement = manifest["integration"]["ram"]["build"]
    ram_include_swap = manifest["integration"]["ram"]["include_swap"]

    ram, swap = ram_available()
    if ram_include_swap:
        ram += swap

    if ram < human_to_binary(ram_build_requirement):
        # FIXME : i18n
        ram_human = binary_to_human(ram)
        raise YunohostValidationError(f"This app requires {ram_build_requirement} RAM to install/upgrade but only {ram_human} is available right now.")


def _guess_webapp_path_requirement(app_folder: str) -> str:

    # If there's only one "domain" and "path", validate that domain/path
    # is an available url and normalize the path.

    manifest = _get_manifest_of_app(app_folder)
    raw_questions = manifest["install"]

    domain_questions = [
        question for question in raw_questions.values() if question.get("type") == "domain"
    ]
    path_questions = [
        question for question in raw_questions.values() if question.get("type") == "path"
    ]

    if len(domain_questions) == 0 and len(path_questions) == 0:
        return ""
    if len(domain_questions) == 1 and len(path_questions) == 1:
        return "domain_and_path"
    if len(domain_questions) == 1 and len(path_questions) == 0:
        # This is likely to be a full-domain app...

        # Confirm that this is a full-domain app This should cover most cases
        # ...  though anyway the proper solution is to implement some mechanism
        # in the manifest for app to declare that they require a full domain
        # (among other thing) so that we can dynamically check/display this
        # requirement on the webadmin form and not miserably fail at submit time

        # Full-domain apps typically declare something like path_url="/" or path=/
        # and use ynh_webpath_register or yunohost_app_checkurl inside the install script
        install_script_content = read_file(os.path.join(app_folder, "scripts/install"))

        if re.search(
            r"\npath(_url)?=[\"']?/[\"']?", install_script_content
        ) and re.search(r"ynh_webpath_register", install_script_content):
            return "full_domain"

    return "?"


def _validate_webpath_requirement(
    args: Dict[str, Any], path_requirement: str, ignore_app=None
) -> None:

    domain = args.get("domain")
    path = args.get("path")

    if path_requirement == "domain_and_path":
        _assert_no_conflicting_apps(domain, path, ignore_app=ignore_app)

    elif path_requirement == "full_domain":
        _assert_no_conflicting_apps(
            domain, "/", full_domain=True, ignore_app=ignore_app
        )


def _get_conflicting_apps(domain, path, ignore_app=None):
    """
    Return a list of all conflicting apps with a domain/path (it can be empty)

    Keyword argument:
        domain -- The domain for the web path (e.g. your.domain.tld)
        path -- The path to check (e.g. /coffee)
        ignore_app -- An optional app id to ignore (c.f. the change_url usecase)
    """

    from yunohost.domain import _assert_domain_exists

    domain = DomainQuestion.normalize(domain)
    path = PathQuestion.normalize(path)

    # Abort if domain is unknown
    _assert_domain_exists(domain)

    # Fetch apps map
    apps_map = app_map(raw=True)

    # Loop through all apps to check if path is taken by one of them
    conflicts = []
    if domain in apps_map:
        # Loop through apps
        for p, a in apps_map[domain].items():
            if a["id"] == ignore_app:
                continue
            if path == p:
                conflicts.append((p, a["id"], a["label"]))
            # We also don't want conflicts with other apps starting with
            # same name
            elif path.startswith(p) or p.startswith(path):
                conflicts.append((p, a["id"], a["label"]))

    return conflicts


def _assert_no_conflicting_apps(domain, path, ignore_app=None, full_domain=False):

    conflicts = _get_conflicting_apps(domain, path, ignore_app)

    if conflicts:
        apps = []
        for path, app_id, app_label in conflicts:
            apps.append(f" * {domain}{path} → {app_label} ({app_id})")

        if full_domain:
            raise YunohostValidationError("app_full_domain_unavailable", domain=domain)
        else:
            raise YunohostValidationError(
                "app_location_unavailable", apps="\n".join(apps)
            )


def _make_environment_for_app_script(
    app,
    args={},
    args_prefix="APP_ARG_",
    workdir=None,
    action=None
):

    app_setting_path = os.path.join(APPS_SETTING_PATH, app)

    manifest = _get_manifest_of_app(app_setting_path)
    app_id, app_instance_nb = _parse_app_instance_name(app)

    env_dict = {
        "YNH_APP_ID": app_id,
        "YNH_APP_INSTANCE_NAME": app,
        "YNH_APP_INSTANCE_NUMBER": str(app_instance_nb),
        "YNH_APP_MANIFEST_VERSION": manifest.get("version", "?"),
        "YNH_APP_PACKAGING_FORMAT": str(manifest["packaging_format"]),
        "YNH_ARCH": system_arch(),
    }

    if workdir:
        env_dict["YNH_APP_BASEDIR"] = workdir

    if action:
        env_dict["YNH_APP_ACTION"] = action

    for arg_name, arg_value in args.items():
        arg_name_upper = arg_name.upper()
        env_dict[f"YNH_{args_prefix}{arg_name_upper}"] = str(arg_value)

    # If packaging format v2, load all settings
    if manifest["packaging_format"] >= 2:
        env_dict["app"] = app
        for setting_name, setting_value in _get_app_settings(app).items():

            # Ignore special internal settings like checksum__
            # (not a huge deal to load them but idk...)
            if setting_name.startswith("checksum__"):
                continue

            env_dict[setting_name] = str(setting_value)

        # Special weird case for backward compatibility...
        # 'path' was loaded into 'path_url' .....
        if 'path' in env_dict:
            env_dict["path_url"] = env_dict["path"]

    return env_dict


def _parse_app_instance_name(app_instance_name: str) -> Tuple[str, int]:
    """
    Parse a Yunohost app instance name and extracts the original appid
    and the application instance number

    'yolo'      -> ('yolo', 1)
    'yolo1'     -> ('yolo1', 1)
    'yolo__0'   -> ('yolo__0', 1)
    'yolo__1'   -> ('yolo', 1)
    'yolo__23'  -> ('yolo', 23)
    'yolo__42__72'    -> ('yolo__42', 72)
    'yolo__23qdqsd'   -> ('yolo__23qdqsd', 1)
    'yolo__23qdqsd56' -> ('yolo__23qdqsd56', 1)
    """
    match = re_app_instance_name.match(app_instance_name)
    assert match, f"Could not parse app instance name : {app_instance_name}"
    appid = match.groupdict().get("appid")
    app_instance_nb_ = match.groupdict().get("appinstancenb") or "1"
    if not appid:
        raise Exception(f"Could not parse app instance name : {app_instance_name}")
    if not str(app_instance_nb_).isdigit():
        raise Exception(f"Could not parse app instance name : {app_instance_name}")
    else:
        app_instance_nb = int(str(app_instance_nb_))

    return (appid, app_instance_nb)


def _next_instance_number_for_app(app):

    # Get list of sibling apps, such as {app}, {app}__2, {app}__4
    apps = _installed_apps()
    sibling_app_ids = [a for a in apps if a == app or a.startswith(f"{app}__")]

    # Find the list of ids, such as [1, 2, 4]
    sibling_ids = [_parse_app_instance_name(a)[1] for a in sibling_app_ids]

    # Find the first 'i' that's not in the sibling_ids list already
    i = 1
    while True:
        if i not in sibling_ids:
            return i
        else:
            i += 1


def _make_tmp_workdir_for_app(app=None):

    # Create parent dir if it doesn't exists yet
    if not os.path.exists(APP_TMP_WORKDIRS):
        os.makedirs(APP_TMP_WORKDIRS)

    now = int(time.time())

    # Cleanup old dirs (if any)
    for dir_ in os.listdir(APP_TMP_WORKDIRS):
        path = os.path.join(APP_TMP_WORKDIRS, dir_)
        # We only delete folders older than an arbitary 12 hours
        # This is to cover the stupid case of upgrades
        # Where many app will call 'yunohost backup create'
        # from the upgrade script itself,
        # which will also call this function while the upgrade
        # script itself is running in one of those dir...
        # It could be that there are other edge cases
        # such as app-install-during-app-install
        if os.stat(path).st_mtime < now - 12 * 3600:
            shutil.rmtree(path)
    tmpdir = tempfile.mkdtemp(prefix="app_", dir=APP_TMP_WORKDIRS)

    # Copy existing app scripts, conf, ... if an app arg was provided
    if app:
        os.system(f"cp -a {APPS_SETTING_PATH}/{app}/* {tmpdir}")

    return tmpdir


<<<<<<< HEAD
=======
def is_true(arg):
    """
    Convert a string into a boolean

    Keyword arguments:
        arg -- The string to convert

    Returns:
        Boolean

    """
    if isinstance(arg, bool):
        return arg
    elif isinstance(arg, str):
        return arg.lower() in ["yes", "true", "on"]
    else:
        logger.debug(f"arg should be a boolean or a string, got {arg}")
        return True if arg else False


>>>>>>> b1fe61ed
def unstable_apps():

    output = []

    for infos in app_list(full=True)["apps"]:

        if not infos.get("from_catalog") or infos.get("from_catalog").get("state") in [
            "inprogress",
            "notworking",
        ]:
            output.append(infos["id"])

    return output


def _assert_system_is_sane_for_app(manifest, when):

    from yunohost.service import service_status

    logger.debug("Checking that required services are up and running...")

    services = manifest.get("services", [])

    # Some apps use php-fpm, php5-fpm or php7.x-fpm which is now php7.4-fpm
    def replace_alias(service):
        if service in ["php-fpm", "php5-fpm", "php7.0-fpm", "php7.3-fpm"]:
            return "php7.4-fpm"
        else:
            return service

    services = [replace_alias(s) for s in services]

    # We only check those, mostly to ignore "custom" services
    # (added by apps) and because those are the most popular
    # services
    service_filter = ["nginx", "php7.4-fpm", "mysql", "postfix"]
    services = [str(s) for s in services if s in service_filter]

    if "nginx" not in services:
        services = ["nginx"] + services
    if "fail2ban" not in services:
        services.append("fail2ban")

    # Wait if a service is reloading
    test_nb = 0

    while test_nb < 16:
        if not any(s for s in services if service_status(s)["status"] == "reloading"):
            break
        time.sleep(0.5)
        test_nb += 1

    # List services currently down and raise an exception if any are found
    services_status = {s: service_status(s) for s in services}
    faulty_services = [
        f"{s} ({status['status']})"
        for s, status in services_status.items()
        if status["status"] != "running"
    ]

    if faulty_services:
        if when == "pre":
            raise YunohostValidationError(
                "app_action_cannot_be_ran_because_required_services_down",
                services=", ".join(faulty_services),
            )
        elif when == "post":
            raise YunohostError(
                "app_action_broke_system", services=", ".join(faulty_services)
            )

    if dpkg_is_broken():
        if when == "pre":
            raise YunohostValidationError("dpkg_is_broken")
        elif when == "post":
            raise YunohostError("this_action_broke_dpkg")
<|MERGE_RESOLUTION|>--- conflicted
+++ resolved
@@ -2544,29 +2544,6 @@
     return tmpdir
 
 
-<<<<<<< HEAD
-=======
-def is_true(arg):
-    """
-    Convert a string into a boolean
-
-    Keyword arguments:
-        arg -- The string to convert
-
-    Returns:
-        Boolean
-
-    """
-    if isinstance(arg, bool):
-        return arg
-    elif isinstance(arg, str):
-        return arg.lower() in ["yes", "true", "on"]
-    else:
-        logger.debug(f"arg should be a boolean or a string, got {arg}")
-        return True if arg else False
-
-
->>>>>>> b1fe61ed
 def unstable_apps():
 
     output = []
