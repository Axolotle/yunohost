# -*- coding: utf-8 -*-

""" License

    Copyright (C) 2014 YUNOHOST.ORG

    This program is free software; you can redistribute it and/or modify
    it under the terms of the GNU Affero General Public License as published
    by the Free Software Foundation, either version 3 of the License, or
    (at your option) any later version.

    This program is distributed in the hope that it will be useful,
    but WITHOUT ANY WARRANTY; without even the implied warranty of
    MERCHANTABILITY or FITNESS FOR A PARTICULAR PURPOSE.  See the
    GNU Affero General Public License for more details.

    You should have received a copy of the GNU Affero General Public License
    along with this program; if not, see http://www.gnu.org/licenses

"""

""" yunohost_user.py

    Manage users
"""
import os
import re
import pwd
import grp
import crypt
import random
import string
import subprocess
import copy

from moulinette import Moulinette, m18n
from moulinette.utils.log import getActionLogger
from moulinette.utils.process import check_output

from yunohost.utils.error import YunohostError, YunohostValidationError
from yunohost.service import service_status
from yunohost.log import is_unit_operation
from yunohost.utils.system import binary_to_human

logger = getActionLogger("yunohost.user")

FIELDS_FOR_IMPORT = {
    "username": r"^[a-z0-9_]+$",
    "firstname": r"^([^\W\d_]{1,30}[ ,.\'-]{0,3})+$",
    "lastname": r"^([^\W\d_]{1,30}[ ,.\'-]{0,3})+$",
    "password": r"^|(.{3,})$",
    "mail": r"^([\w.-]+@([^\W_A-Z]+([-]*[^\W_A-Z]+)*\.)+((xn--)?[^\W_]{2,}))$",
    "mail-alias": r"^|([\w.-]+@([^\W_A-Z]+([-]*[^\W_A-Z]+)*\.)+((xn--)?[^\W_]{2,}),?)+$",
    "mail-forward": r"^|([\w\+.-]+@([^\W_A-Z]+([-]*[^\W_A-Z]+)*\.)+((xn--)?[^\W_]{2,}),?)+$",
    "mailbox-quota": r"^(\d+[bkMGT])|0|$",
    "groups": r"^|([a-z0-9_]+(,?[a-z0-9_]+)*)$",
}

FIRST_ALIASES = ["root@", "admin@", "webmaster@", "postmaster@", "abuse@"]


def user_list(fields=None):

    from yunohost.utils.ldap import _get_ldap_interface

    ldap_attrs = {
        "username": "uid",
        "password": "",  # We can't request password in ldap
        "fullname": "cn",
        "firstname": "givenName",
        "lastname": "sn",
        "mail": "mail",
        "mail-alias": "mail",
        "mail-forward": "maildrop",
        "mailbox-quota": "mailuserquota",
        "groups": "memberOf",
        "shell": "loginShell",
        "home-path": "homeDirectory",
    }

    def display_default(values, _):
        return values[0] if len(values) == 1 else values

    display = {
        "password": lambda values, user: "",
        "mail": lambda values, user: display_default(values[:1], user),
        "mail-alias": lambda values, _: values[1:],
        "mail-forward": lambda values, user: [
            forward for forward in values if forward != user["uid"][0]
        ],
        "groups": lambda values, user: [
            group[3:].split(",")[0]
            for group in values
            if not group.startswith("cn=all_users,")
            and not group.startswith("cn=" + user["uid"][0] + ",")
        ],
        "shell": lambda values, _: len(values) > 0
        and values[0].strip() == "/bin/false",
    }

    attrs = {"uid"}
    users = {}

    if not fields:
        fields = ["username", "fullname", "mail", "mailbox-quota"]

    for field in fields:
        if field in ldap_attrs:
            attrs.add(ldap_attrs[field])
        else:
            raise YunohostError("field_invalid", field)

    ldap = _get_ldap_interface()
    result = ldap.search(
        "ou=users,dc=yunohost,dc=org",
        "(&(objectclass=person)(!(uid=root))(!(uid=nobody)))",
        attrs,
    )

    for user in result:
        entry = {}
        for field in fields:
            values = []
            if ldap_attrs[field] in user:
                values = user[ldap_attrs[field]]
            entry[field] = display.get(field, display_default)(values, user)

        users[user["uid"][0]] = entry

    return {"users": users}


@is_unit_operation([("username", "user")])
def user_create(
    operation_logger,
    username,
    firstname,
    lastname,
    domain,
    password,
    mailbox_quota="0",
    from_import=False,
):

    from yunohost.domain import domain_list, _get_maindomain, _assert_domain_exists
    from yunohost.hook import hook_callback
    from yunohost.utils.password import assert_password_is_strong_enough
    from yunohost.utils.ldap import _get_ldap_interface

    # Ensure sufficiently complex password
    assert_password_is_strong_enough("user", password)

    # Validate domain used for email address/xmpp account
    if domain is None:
        if Moulinette.interface.type == "api":
            raise YunohostValidationError(
                "Invalid usage, you should specify a domain argument"
            )
        else:
            # On affiche les differents domaines possibles
            Moulinette.display(m18n.n("domains_available"))
            for domain in domain_list()["domains"]:
                Moulinette.display(f"- {domain}")

            maindomain = _get_maindomain()
            domain = Moulinette.prompt(
                m18n.n("ask_user_domain") + " (default: %s)" % maindomain
            )
            if not domain:
                domain = maindomain

    # Check that the domain exists
    _assert_domain_exists(domain)

    mail = username + "@" + domain
    ldap = _get_ldap_interface()

    if username in user_list()["users"]:
        raise YunohostValidationError("user_already_exists", user=username)

    # Validate uniqueness of username and mail in LDAP
    try:
        ldap.validate_uniqueness({"uid": username, "mail": mail, "cn": username})
    except Exception as e:
        raise YunohostValidationError("user_creation_failed", user=username, error=e)

    # Validate uniqueness of username in system users
    all_existing_usernames = {x.pw_name for x in pwd.getpwall()}
    if username in all_existing_usernames:
        raise YunohostValidationError("system_username_exists")

    main_domain = _get_maindomain()
    aliases = [alias + main_domain for alias in FIRST_ALIASES]

    if mail in aliases:
        raise YunohostValidationError("mail_unavailable")

    if not from_import:
        operation_logger.start()

    # Get random UID/GID
    all_uid = {str(x.pw_uid) for x in pwd.getpwall()}
    all_gid = {str(x.gr_gid) for x in grp.getgrall()}

    uid_guid_found = False
    while not uid_guid_found:
        # LXC uid number is limited to 65536 by default
        uid = str(random.randint(1001, 65000))
        uid_guid_found = uid not in all_uid and uid not in all_gid

    # Adapt values for LDAP
    fullname = f"{firstname} {lastname}"

    attr_dict = {
        "objectClass": [
            "mailAccount",
            "inetOrgPerson",
            "posixAccount",
            "userPermissionYnh",
        ],
        "givenName": [firstname],
        "sn": [lastname],
        "displayName": [fullname],
        "cn": [fullname],
        "uid": [username],
        "mail": mail,  # NOTE: this one seems to be already a list
        "maildrop": [username],
        "mailuserquota": [mailbox_quota],
        "userPassword": [_hash_user_password(password)],
        "gidNumber": [uid],
        "uidNumber": [uid],
        "homeDirectory": ["/home/" + username],
        "loginShell": ["/bin/bash"],
    }

    # If it is the first user, add some aliases
    if not ldap.search(base="ou=users,dc=yunohost,dc=org", filter="uid=*"):
        attr_dict["mail"] = [attr_dict["mail"]] + aliases

    try:
        ldap.add("uid=%s,ou=users" % username, attr_dict)
    except Exception as e:
        raise YunohostError("user_creation_failed", user=username, error=e)

    # Invalidate passwd and group to take user and group creation into account
    subprocess.call(["nscd", "-i", "passwd"])
    subprocess.call(["nscd", "-i", "group"])

    try:
        # Attempt to create user home folder
        subprocess.check_call(["mkhomedir_helper", username])
    except subprocess.CalledProcessError:
        home = f"/home/{username}"
        if not os.path.isdir(home):
            logger.warning(m18n.n("user_home_creation_failed", home=home), exc_info=1)

    try:
        subprocess.check_call(
            ["setfacl", "-m", "g:all_users:---", "/home/%s" % username]
        )
    except subprocess.CalledProcessError:
        logger.warning("Failed to protect /home/%s" % username, exc_info=1)

    # Create group for user and add to group 'all_users'
    user_group_create(groupname=username, gid=uid, primary_group=True, sync_perm=False)
    user_group_update(groupname="all_users", add=username, force=True, sync_perm=True)

    # Trigger post_user_create hooks
    env_dict = {
        "YNH_USER_USERNAME": username,
        "YNH_USER_MAIL": mail,
        "YNH_USER_PASSWORD": password,
        "YNH_USER_FIRSTNAME": firstname,
        "YNH_USER_LASTNAME": lastname,
    }

    hook_callback("post_user_create", args=[username, mail], env=env_dict)

    # TODO: Send a welcome mail to user
    if not from_import:
        logger.success(m18n.n("user_created"))

    return {"fullname": fullname, "username": username, "mail": mail}


@is_unit_operation([("username", "user")])
def user_delete(operation_logger, username, purge=False, from_import=False):
    """
    Delete user

    Keyword argument:
        username -- Username to delete
        purge

    """
    from yunohost.hook import hook_callback
    from yunohost.utils.ldap import _get_ldap_interface

    if username not in user_list()["users"]:
        raise YunohostValidationError("user_unknown", user=username)

    if not from_import:
        operation_logger.start()

    user_group_update("all_users", remove=username, force=True, sync_perm=False)
    for group, infos in user_group_list()["groups"].items():
        if group == "all_users":
            continue
        # If the user is in this group (and it's not the primary group),
        # remove the member from the group
        if username != group and username in infos["members"]:
            user_group_update(group, remove=username, sync_perm=False)

    # Delete primary group if it exists (why wouldnt it exists ?  because some
    # epic bug happened somewhere else and only a partial removal was
    # performed...)
    if username in user_group_list()["groups"].keys():
        user_group_delete(username, force=True, sync_perm=True)

    ldap = _get_ldap_interface()
    try:
        ldap.remove("uid=%s,ou=users" % username)
    except Exception as e:
        raise YunohostError("user_deletion_failed", user=username, error=e)

    # Invalidate passwd to take user deletion into account
    subprocess.call(["nscd", "-i", "passwd"])

    if purge:
        subprocess.call(["rm", "-rf", f"/home/{username}"])
        subprocess.call(["rm", "-rf", f"/var/mail/{username}"])

    hook_callback("post_user_delete", args=[username, purge])

    if not from_import:
        logger.success(m18n.n("user_deleted"))


@is_unit_operation([("username", "user")], exclude=["change_password"])
def user_update(
    operation_logger,
    username,
    firstname=None,
    lastname=None,
    mail=None,
    change_password=None,
    add_mailforward=None,
    remove_mailforward=None,
    add_mailalias=None,
    remove_mailalias=None,
    mailbox_quota=None,
    from_import=False,
):
    """
    Update user informations

    Keyword argument:
        lastname
        mail
        firstname
        add_mailalias -- Mail aliases to add
        remove_mailforward -- Mailforward addresses to remove
        username -- Username of user to update
        add_mailforward -- Mailforward addresses to add
        change_password -- New password to set
        remove_mailalias -- Mail aliases to remove

    """
    from yunohost.domain import domain_list, _get_maindomain
    from yunohost.app import app_ssowatconf
    from yunohost.utils.password import assert_password_is_strong_enough
    from yunohost.utils.ldap import _get_ldap_interface
    from yunohost.hook import hook_callback

    domains = domain_list()["domains"]

    # Populate user informations
    ldap = _get_ldap_interface()
    attrs_to_fetch = ["givenName", "sn", "mail", "maildrop"]
    result = ldap.search(
        base="ou=users,dc=yunohost,dc=org",
        filter="uid=" + username,
        attrs=attrs_to_fetch,
    )
    if not result:
        raise YunohostValidationError("user_unknown", user=username)
    user = result[0]
    env_dict = {"YNH_USER_USERNAME": username}

    # Get modifications from arguments
    new_attr_dict = {}
    if firstname:
        new_attr_dict["givenName"] = [firstname]  # TODO: Validate
        new_attr_dict["cn"] = new_attr_dict["displayName"] = [
            firstname + " " + user["sn"][0]
        ]
        env_dict["YNH_USER_FIRSTNAME"] = firstname

    if lastname:
        new_attr_dict["sn"] = [lastname]  # TODO: Validate
        new_attr_dict["cn"] = new_attr_dict["displayName"] = [
            user["givenName"][0] + " " + lastname
        ]
        env_dict["YNH_USER_LASTNAME"] = lastname

    if lastname and firstname:
        new_attr_dict["cn"] = new_attr_dict["displayName"] = [
            firstname + " " + lastname
        ]

    # change_password is None if user_update is not called to change the password
    if change_password is not None and change_password != "":
        # when in the cli interface if the option to change the password is called
        # without a specified value, change_password will be set to the const 0.
        # In this case we prompt for the new password.
        if Moulinette.interface.type == "cli" and not change_password:
            change_password = Moulinette.prompt(
                m18n.n("ask_password"), is_password=True, confirm=True
            )
        # Ensure sufficiently complex password
        assert_password_is_strong_enough("user", change_password)

        new_attr_dict["userPassword"] = [_hash_user_password(change_password)]
        env_dict["YNH_USER_PASSWORD"] = change_password

    if mail:
        main_domain = _get_maindomain()
        aliases = [alias + main_domain for alias in FIRST_ALIASES]

        # If the requested mail address is already as main address or as an alias by this user
        if mail in user["mail"]:
            user["mail"].remove(mail)
        # Othewise, check that this mail address is not already used by this user
        else:
            try:
                ldap.validate_uniqueness({"mail": mail})
            except Exception as e:
                raise YunohostError("user_update_failed", user=username, error=e)
        if mail[mail.find("@") + 1 :] not in domains:
            raise YunohostError(
                "mail_domain_unknown", domain=mail[mail.find("@") + 1 :]
            )
        if mail in aliases:
            raise YunohostValidationError("mail_unavailable")

        new_attr_dict["mail"] = [mail] + user["mail"][1:]

    if add_mailalias:
        if not isinstance(add_mailalias, list):
            add_mailalias = [add_mailalias]
        for mail in add_mailalias:
            # (c.f. similar stuff as before)
            if mail in user["mail"]:
                user["mail"].remove(mail)
            else:
                try:
                    ldap.validate_uniqueness({"mail": mail})
                except Exception as e:
                    raise YunohostError("user_update_failed", user=username, error=e)
            if mail[mail.find("@") + 1 :] not in domains:
                raise YunohostError(
                    "mail_domain_unknown", domain=mail[mail.find("@") + 1 :]
                )
            user["mail"].append(mail)
        new_attr_dict["mail"] = user["mail"]

    if remove_mailalias:
        if not isinstance(remove_mailalias, list):
            remove_mailalias = [remove_mailalias]
        for mail in remove_mailalias:
            if len(user["mail"]) > 1 and mail in user["mail"][1:]:
                user["mail"].remove(mail)
            else:
                raise YunohostValidationError("mail_alias_remove_failed", mail=mail)
        new_attr_dict["mail"] = user["mail"]

    if "mail" in new_attr_dict:
        env_dict["YNH_USER_MAILS"] = ",".join(new_attr_dict["mail"])

    if add_mailforward:
        if not isinstance(add_mailforward, list):
            add_mailforward = [add_mailforward]
        for mail in add_mailforward:
            if mail in user["maildrop"][1:]:
                continue
            user["maildrop"].append(mail)
        new_attr_dict["maildrop"] = user["maildrop"]

    if remove_mailforward:
        if not isinstance(remove_mailforward, list):
            remove_mailforward = [remove_mailforward]
        for mail in remove_mailforward:
            if len(user["maildrop"]) > 1 and mail in user["maildrop"][1:]:
                user["maildrop"].remove(mail)
            else:
                raise YunohostValidationError("mail_forward_remove_failed", mail=mail)
        new_attr_dict["maildrop"] = user["maildrop"]

    if "maildrop" in new_attr_dict:
        env_dict["YNH_USER_MAILFORWARDS"] = ",".join(new_attr_dict["maildrop"])

    if mailbox_quota is not None:
        new_attr_dict["mailuserquota"] = [mailbox_quota]
        env_dict["YNH_USER_MAILQUOTA"] = mailbox_quota

    if not from_import:
        operation_logger.start()

    try:
        ldap.update("uid=%s,ou=users" % username, new_attr_dict)
    except Exception as e:
        raise YunohostError("user_update_failed", user=username, error=e)

    # Trigger post_user_update hooks
    hook_callback("post_user_update", env=env_dict)

    if not from_import:
        app_ssowatconf()
        logger.success(m18n.n("user_updated"))
        return user_info(username)


def user_info(username):
    """
    Get user informations

    Keyword argument:
        username -- Username or mail to get informations

    """
    from yunohost.utils.ldap import _get_ldap_interface

    ldap = _get_ldap_interface()

    user_attrs = ["cn", "mail", "uid", "maildrop", "givenName", "sn", "mailuserquota"]

    if len(username.split("@")) == 2:
        filter = "mail=" + username
    else:
        filter = "uid=" + username

    result = ldap.search("ou=users,dc=yunohost,dc=org", filter, user_attrs)

    if result:
        user = result[0]
    else:
        raise YunohostValidationError("user_unknown", user=username)

    result_dict = {
        "username": user["uid"][0],
        "fullname": user["cn"][0],
        "firstname": user["givenName"][0],
        "lastname": user["sn"][0],
        "mail": user["mail"][0],
        "mail-aliases": [],
        "mail-forward": [],
    }

    if len(user["mail"]) > 1:
        result_dict["mail-aliases"] = user["mail"][1:]

    if len(user["maildrop"]) > 1:
        result_dict["mail-forward"] = user["maildrop"][1:]

    if "mailuserquota" in user:
        userquota = user["mailuserquota"][0]

        if isinstance(userquota, int):
            userquota = str(userquota)

        # Test if userquota is '0' or '0M' ( quota pattern is ^(\d+[bkMGT])|0$ )
        is_limited = not re.match("0[bkMGT]?", userquota)
        storage_use = "?"

        if service_status("dovecot")["status"] != "running":
            logger.warning(m18n.n("mailbox_used_space_dovecot_down"))
        elif username not in user_permission_info("mail.main")["corresponding_users"]:
            logger.warning(m18n.n("mailbox_disabled", user=username))
        else:
            try:
                cmd = "doveadm -f flow quota get -u %s" % user["uid"][0]
                cmd_result = check_output(cmd)
            except Exception as e:
                cmd_result = ""
                logger.warning("Failed to fetch quota info ... : %s " % str(e))

            # Exemple of return value for cmd:
            # """Quota name=User quota Type=STORAGE Value=0 Limit=- %=0
            # Quota name=User quota Type=MESSAGE Value=0 Limit=- %=0"""
            has_value = re.search(r"Value=(\d+)", cmd_result)

            if has_value:
                storage_use = int(has_value.group(1))
                storage_use = binary_to_human(storage_use)

                if is_limited:
                    has_percent = re.search(r"%=(\d+)", cmd_result)

                    if has_percent:
                        percentage = int(has_percent.group(1))
                        storage_use += " (%s%%)" % percentage

        result_dict["mailbox-quota"] = {
            "limit": userquota if is_limited else m18n.n("unlimit"),
            "use": storage_use,
        }

    return result_dict


def user_export():
    """
    Export users into CSV

    Keyword argument:
        csv -- CSV file with columns username;firstname;lastname;password;mailbox-quota;mail;mail-alias;mail-forward;groups

    """
    import csv  # CSV are needed only in this function
    from io import StringIO

    with StringIO() as csv_io:
        writer = csv.DictWriter(
            csv_io, list(FIELDS_FOR_IMPORT.keys()), delimiter=";", quotechar='"'
        )
        writer.writeheader()
        users = user_list(list(FIELDS_FOR_IMPORT.keys()))["users"]
        for username, user in users.items():
            user["mail-alias"] = ",".join(user["mail-alias"])
            user["mail-forward"] = ",".join(user["mail-forward"])
            user["groups"] = ",".join(user["groups"])
            writer.writerow(user)

        body = csv_io.getvalue().rstrip()
    if Moulinette.interface.type == "api":
        # We return a raw bottle HTTPresponse (instead of serializable data like
        # list/dict, ...), which is gonna be picked and used directly by moulinette
        from bottle import HTTPResponse

        response = HTTPResponse(
            body=body,
            headers={
                "Content-Disposition": "attachment; filename=users.csv",
                "Content-Type": "text/csv",
            },
        )
        return response
    else:
        return body


@is_unit_operation()
def user_import(operation_logger, csvfile, update=False, delete=False):
    """
    Import users from CSV

    Keyword argument:
        csvfile -- CSV file with columns username;firstname;lastname;password;mailbox_quota;mail;alias;forward;groups

    """

    import csv  # CSV are needed only in this function
    from moulinette.utils.text import random_ascii
    from yunohost.permission import permission_sync_to_user
    from yunohost.app import app_ssowatconf
    from yunohost.domain import domain_list

    # Pre-validate data and prepare what should be done
    actions = {"created": [], "updated": [], "deleted": []}
    is_well_formatted = True

    def to_list(str_list):
        L = str_list.split(",") if str_list else []
        L = [element.strip() for element in L]
        return L

    existing_users = user_list()["users"]
    existing_groups = user_group_list()["groups"]
    existing_domains = domain_list()["domains"]

    reader = csv.DictReader(csvfile, delimiter=";", quotechar='"')
    users_in_csv = []

    missing_columns = [
        key for key in FIELDS_FOR_IMPORT.keys() if key not in reader.fieldnames
    ]
    if missing_columns:
        raise YunohostValidationError(
            "user_import_missing_columns", columns=", ".join(missing_columns)
        )

    for user in reader:

        # Validate column values against regexes
        format_errors = [
            f"{key}: '{user[key]}' doesn't match the expected format"
            for key, validator in FIELDS_FOR_IMPORT.items()
            if user[key] is None or not re.match(validator, user[key])
        ]

        # Check for duplicated username lines
        if user["username"] in users_in_csv:
            format_errors.append(f"username '{user['username']}' duplicated")
        users_in_csv.append(user["username"])

        # Validate that groups exist
        user["groups"] = to_list(user["groups"])
        unknown_groups = [g for g in user["groups"] if g not in existing_groups]
        if unknown_groups:
            format_errors.append(
                f"username '{user['username']}': unknown groups %s"
                % ", ".join(unknown_groups)
            )

        # Validate that domains exist
        user["mail-alias"] = to_list(user["mail-alias"])
        user["mail-forward"] = to_list(user["mail-forward"])
        user["domain"] = user["mail"].split("@")[1]

        unknown_domains = []
        if user["domain"] not in existing_domains:
            unknown_domains.append(user["domain"])

        unknown_domains += [
            mail.split("@", 1)[1]
            for mail in user["mail-alias"]
            if mail.split("@", 1)[1] not in existing_domains
        ]
        unknown_domains = set(unknown_domains)

        if unknown_domains:
            format_errors.append(
                f"username '{user['username']}': unknown domains %s"
                % ", ".join(unknown_domains)
            )

        if format_errors:
            logger.error(
                m18n.n(
                    "user_import_bad_line",
                    line=reader.line_num,
                    details=", ".join(format_errors),
                )
            )
            is_well_formatted = False
            continue

        # Choose what to do with this line and prepare data
        user["mailbox-quota"] = user["mailbox-quota"] or "0"

        # User creation
        if user["username"] not in existing_users:
            # Generate password if not exists
            # This could be used when reset password will be merged
            if not user["password"]:
                user["password"] = random_ascii(70)
            actions["created"].append(user)
        # User update
        elif update:
            actions["updated"].append(user)

    if delete:
        actions["deleted"] = [
            user for user in existing_users if user not in users_in_csv
        ]

    if delete and not users_in_csv:
        logger.error(
            "You used the delete option with an empty csv file ... You probably did not really mean to do that, did you !?"
        )
        is_well_formatted = False

    if not is_well_formatted:
        raise YunohostValidationError("user_import_bad_file")

    total = len(actions["created"] + actions["updated"] + actions["deleted"])

    if total == 0:
        logger.info(m18n.n("user_import_nothing_to_do"))
        return

    # Apply creation, update and deletion operation
    result = {"created": 0, "updated": 0, "deleted": 0, "errors": 0}

    def progress(info=""):
        progress.nb += 1
        width = 20
        bar = int(progress.nb * width / total)
        bar = "[" + "#" * bar + "." * (width - bar) + "]"
        if info:
            bar += " > " + info
        if progress.old == bar:
            return
        progress.old = bar
        logger.info(bar)

    progress.nb = 0
    progress.old = ""

    def on_failure(user, exception):
        result["errors"] += 1
        logger.error(user + ": " + str(exception))

    def update(new_infos, old_infos=False):
        remove_alias = None
        remove_forward = None
        remove_groups = []
        add_groups = new_infos["groups"]
        if old_infos:
            new_infos["mail"] = (
                None if old_infos["mail"] == new_infos["mail"] else new_infos["mail"]
            )
            remove_alias = list(
                set(old_infos["mail-alias"]) - set(new_infos["mail-alias"])
            )
            remove_forward = list(
                set(old_infos["mail-forward"]) - set(new_infos["mail-forward"])
            )
            new_infos["mail-alias"] = list(
                set(new_infos["mail-alias"]) - set(old_infos["mail-alias"])
            )
            new_infos["mail-forward"] = list(
                set(new_infos["mail-forward"]) - set(old_infos["mail-forward"])
            )

            remove_groups = list(set(old_infos["groups"]) - set(new_infos["groups"]))
            add_groups = list(set(new_infos["groups"]) - set(old_infos["groups"]))

            for group, infos in existing_groups.items():
                # Loop only on groups in 'remove_groups'
                # Ignore 'all_users' and primary group
                if (
                    group in ["all_users", new_infos["username"]]
                    or group not in remove_groups
                ):
                    continue
                # If the user is in this group (and it's not the primary group),
                # remove the member from the group
                if new_infos["username"] in infos["members"]:
                    user_group_update(
                        group,
                        remove=new_infos["username"],
                        sync_perm=False,
                        from_import=True,
                    )

        user_update(
            new_infos["username"],
            new_infos["firstname"],
            new_infos["lastname"],
            new_infos["mail"],
            new_infos["password"],
            mailbox_quota=new_infos["mailbox-quota"],
            mail=new_infos["mail"],
            add_mailalias=new_infos["mail-alias"],
            remove_mailalias=remove_alias,
            remove_mailforward=remove_forward,
            add_mailforward=new_infos["mail-forward"],
            from_import=True,
        )

        for group in add_groups:
            if group in ["all_users", new_infos["username"]]:
                continue
            user_group_update(
                group, add=new_infos["username"], sync_perm=False, from_import=True
            )

    users = user_list(list(FIELDS_FOR_IMPORT.keys()))["users"]
    operation_logger.start()
    # We do delete and update before to avoid mail uniqueness issues
    for user in actions["deleted"]:
        try:
            user_delete(user, purge=True, from_import=True)
            result["deleted"] += 1
        except YunohostError as e:
            on_failure(user, e)
        progress(f"Deleting {user}")

    for user in actions["updated"]:
        try:
            update(user, users[user["username"]])
            result["updated"] += 1
        except YunohostError as e:
            on_failure(user["username"], e)
        progress(f"Updating {user['username']}")

    for user in actions["created"]:
        try:
            user_create(
                user["username"],
                user["firstname"],
                user["lastname"],
                user["domain"],
                user["password"],
                user["mailbox-quota"],
                from_import=True,
            )
            update(user)
            result["created"] += 1
        except YunohostError as e:
            on_failure(user["username"], e)
        progress(f"Creating {user['username']}")

    permission_sync_to_user()
    app_ssowatconf()

    if result["errors"]:
        msg = m18n.n("user_import_partial_failed")
        if result["created"] + result["updated"] + result["deleted"] == 0:
            msg = m18n.n("user_import_failed")
        logger.error(msg)
        operation_logger.error(msg)
    else:
        logger.success(m18n.n("user_import_success"))
        operation_logger.success()
    return result


#
# Group subcategory
#
def user_group_list(short=False, full=False, include_primary_groups=True):
    """
    List users

    Keyword argument:
        short -- Only list the name of the groups without any additional info
        full -- List all the info available for each groups
        include_primary_groups -- Include groups corresponding to users (which should always only contains this user)
                                  This option is set to false by default in the action map because we don't want to have
                                  these displayed when the user runs `yunohost user group list`, but internally we do want
                                  to list them when called from other functions
    """

    # Fetch relevant informations

    from yunohost.utils.ldap import _get_ldap_interface, _ldap_path_extract

    ldap = _get_ldap_interface()
    groups_infos = ldap.search(
        "ou=groups,dc=yunohost,dc=org",
        "(objectclass=groupOfNamesYnh)",
        ["cn", "member", "permission"],
    )

    # Parse / organize information to be outputed

    users = user_list()["users"]
    groups = {}
    for infos in groups_infos:

        name = infos["cn"][0]

        if not include_primary_groups and name in users:
            continue

        groups[name] = {}

        groups[name]["members"] = [
            _ldap_path_extract(p, "uid") for p in infos.get("member", [])
        ]

        if full:
            groups[name]["permissions"] = [
                _ldap_path_extract(p, "cn") for p in infos.get("permission", [])
            ]

    if short:
        groups = list(groups.keys())

    return {"groups": groups}


@is_unit_operation([("groupname", "group")])
def user_group_create(
    operation_logger, groupname, gid=None, primary_group=False, sync_perm=True
):
    """
    Create group

    Keyword argument:
        groupname -- Must be unique

    """
    from yunohost.permission import permission_sync_to_user
    from yunohost.utils.ldap import _get_ldap_interface

    ldap = _get_ldap_interface()

    # Validate uniqueness of groupname in LDAP
    conflict = ldap.get_conflict(
        {"cn": groupname}, base_dn="ou=groups,dc=yunohost,dc=org"
    )
    if conflict:
        raise YunohostValidationError("group_already_exist", group=groupname)

    # Validate uniqueness of groupname in system group
    all_existing_groupnames = {x.gr_name for x in grp.getgrall()}
    if groupname in all_existing_groupnames:
        if primary_group:
            logger.warning(
                m18n.n("group_already_exist_on_system_but_removing_it", group=groupname)
            )
            subprocess.check_call(
                "sed --in-place '/^%s:/d' /etc/group" % groupname, shell=True
            )
        else:
            raise YunohostValidationError(
                "group_already_exist_on_system", group=groupname
            )

    if not gid:
        # Get random GID
        all_gid = {x.gr_gid for x in grp.getgrall()}

        uid_guid_found = False
        while not uid_guid_found:
            gid = str(random.randint(200, 99999))
            uid_guid_found = gid not in all_gid

    attr_dict = {
        "objectClass": ["top", "groupOfNamesYnh", "posixGroup"],
        "cn": groupname,
        "gidNumber": gid,
    }

    # Here we handle the creation of a primary group
    # We want to initialize this group to contain the corresponding user
    # (then we won't be able to add/remove any user in this group)
    if primary_group:
        attr_dict["member"] = ["uid=" + groupname + ",ou=users,dc=yunohost,dc=org"]

    operation_logger.start()
    try:
        ldap.add("cn=%s,ou=groups" % groupname, attr_dict)
    except Exception as e:
        raise YunohostError("group_creation_failed", group=groupname, error=e)

    if sync_perm:
        permission_sync_to_user()

    if not primary_group:
        logger.success(m18n.n("group_created", group=groupname))
    else:
        logger.debug(m18n.n("group_created", group=groupname))

    return {"name": groupname}


@is_unit_operation([("groupname", "group")])
def user_group_delete(operation_logger, groupname, force=False, sync_perm=True):
    """
    Delete user

    Keyword argument:
        groupname -- Groupname to delete

    """
    from yunohost.permission import permission_sync_to_user
    from yunohost.utils.ldap import _get_ldap_interface

    existing_groups = list(user_group_list()["groups"].keys())
    if groupname not in existing_groups:
        raise YunohostValidationError("group_unknown", group=groupname)

    # Refuse to delete primary groups of a user (e.g. group 'sam' related to user 'sam')
    # without the force option...
    #
    # We also can't delete "all_users" because that's a special group...
    existing_users = list(user_list()["users"].keys())
    undeletable_groups = existing_users + ["all_users", "visitors"]
    if groupname in undeletable_groups and not force:
        raise YunohostValidationError("group_cannot_be_deleted", group=groupname)

    operation_logger.start()
    ldap = _get_ldap_interface()
    try:
        ldap.remove("cn=%s,ou=groups" % groupname)
    except Exception as e:
        raise YunohostError("group_deletion_failed", group=groupname, error=e)

    if sync_perm:
        permission_sync_to_user()

    if groupname not in existing_users:
        logger.success(m18n.n("group_deleted", group=groupname))
    else:
        logger.debug(m18n.n("group_deleted", group=groupname))


@is_unit_operation([("groupname", "group")])
def user_group_update(
    operation_logger,
    groupname,
    add=None,
    remove=None,
    force=False,
    sync_perm=True,
    from_import=False,
):
    """
    Update user informations

    Keyword argument:
        groupname -- Groupname to update
        add -- User(s) to add in group
        remove -- User(s) to remove in group

    """

    from yunohost.permission import permission_sync_to_user
    from yunohost.utils.ldap import _get_ldap_interface

    existing_users = list(user_list()["users"].keys())

    # Refuse to edit a primary group of a user (e.g. group 'sam' related to user 'sam')
    # Those kind of group should only ever contain the user (e.g. sam) and only this one.
    # We also can't edit "all_users" without the force option because that's a special group...
    if not force:
        if groupname == "all_users":
            raise YunohostValidationError("group_cannot_edit_all_users")
        elif groupname == "visitors":
            raise YunohostValidationError("group_cannot_edit_visitors")
        elif groupname in existing_users:
            raise YunohostValidationError(
                "group_cannot_edit_primary_group", group=groupname
            )

    # We extract the uid for each member of the group to keep a simple flat list of members
    current_group = user_group_info(groupname)["members"]
    new_group = copy.copy(current_group)

    if add:
        users_to_add = [add] if not isinstance(add, list) else add

        for user in users_to_add:
            if user not in existing_users:
                raise YunohostValidationError("user_unknown", user=user)

            if user in current_group:
                logger.warning(
                    m18n.n("group_user_already_in_group", user=user, group=groupname)
                )
            else:
                operation_logger.related_to.append(("user", user))

        new_group += users_to_add

    if remove:
        users_to_remove = [remove] if not isinstance(remove, list) else remove

        for user in users_to_remove:
            if user not in current_group:
                logger.warning(
                    m18n.n("group_user_not_in_group", user=user, group=groupname)
                )
            else:
                operation_logger.related_to.append(("user", user))

        # Remove users_to_remove from new_group
        # Kinda like a new_group -= users_to_remove
        new_group = [u for u in new_group if u not in users_to_remove]

    new_group_dns = [
        "uid=" + user + ",ou=users,dc=yunohost,dc=org" for user in new_group
    ]

    if set(new_group) != set(current_group):
        if not from_import:
            operation_logger.start()
        ldap = _get_ldap_interface()
        try:
            ldap.update(
                "cn=%s,ou=groups" % groupname,
                {"member": set(new_group_dns), "memberUid": set(new_group)},
            )
        except Exception as e:
            raise YunohostError("group_update_failed", group=groupname, error=e)

    if sync_perm:
        permission_sync_to_user()

    if not from_import:
        if groupname != "all_users":
            logger.success(m18n.n("group_updated", group=groupname))
        else:
            logger.debug(m18n.n("group_updated", group=groupname))

        return user_group_info(groupname)


def user_group_info(groupname):
    """
    Get user informations

    Keyword argument:
        groupname -- Groupname to get informations

    """

    from yunohost.utils.ldap import _get_ldap_interface, _ldap_path_extract

    ldap = _get_ldap_interface()

    # Fetch info for this group
    result = ldap.search(
        "ou=groups,dc=yunohost,dc=org",
        "cn=" + groupname,
        ["cn", "member", "permission"],
    )

    if not result:
        raise YunohostValidationError("group_unknown", group=groupname)

    infos = result[0]

    # Format data

    return {
        "members": [_ldap_path_extract(p, "uid") for p in infos.get("member", [])],
        "permissions": [
            _ldap_path_extract(p, "cn") for p in infos.get("permission", [])
        ],
    }


def user_group_add(groupname, usernames, force=False, sync_perm=True):
    """
    Add user(s) to a group

    Keyword argument:
        groupname -- Groupname to update
        usernames -- User(s) to add in the group

    """
    return user_group_update(groupname, add=usernames, force=force, sync_perm=sync_perm)


def user_group_remove(groupname, usernames, force=False, sync_perm=True):
    """
    Remove user(s) from a group

    Keyword argument:
        groupname -- Groupname to update
        usernames -- User(s) to remove from the group

    """
    return user_group_update(
        groupname, remove=usernames, force=force, sync_perm=sync_perm
    )


#
# Permission subcategory
#


def user_permission_list(short=False, full=False, apps=[]):
    from yunohost.permission import user_permission_list

    return user_permission_list(
        short, full, absolute_urls=True, apps=apps
    )


def user_permission_update(permission, label=None, show_tile=None, sync_perm=True):
    from yunohost.permission import user_permission_update

    return user_permission_update(
        permission, label=label, show_tile=show_tile, sync_perm=sync_perm
    )


def user_permission_add(permission, names, protected=None, force=False, sync_perm=True):
    from yunohost.permission import user_permission_update

    return user_permission_update(
        permission, add=names, protected=protected, force=force, sync_perm=sync_perm
    )


def user_permission_remove(
    permission, names, protected=None, force=False, sync_perm=True
):
    from yunohost.permission import user_permission_update

    return user_permission_update(
        permission, remove=names, protected=protected, force=force, sync_perm=sync_perm
    )


def user_permission_reset(permission, sync_perm=True):
    from yunohost.permission import user_permission_reset

    return user_permission_reset(permission, sync_perm=sync_perm)


def user_permission_info(permission):
    from yunohost.permission import user_permission_info

    return user_permission_info(permission)


#
# SSH subcategory
#
import yunohost.ssh


def user_ssh_list_keys(username):
    return yunohost.ssh.user_ssh_list_keys(username)


def user_ssh_add_key(username, key, comment):
    return yunohost.ssh.user_ssh_add_key(username, key, comment)


def user_ssh_remove_key(username, key):
    return yunohost.ssh.user_ssh_remove_key(username, key)


#
# End SSH subcategory
#

<<<<<<< HEAD
=======

def _convertSize(num, suffix=""):
    for unit in ["K", "M", "G", "T", "P", "E", "Z"]:
        if abs(num) < 1024.0:
            return "{:3.1f}{}{}".format(num, unit, suffix)
        num /= 1024.0
    return "{:.1f}{}{}".format(num, "Yi", suffix)


>>>>>>> ddb1f86f
def _hash_user_password(password):
    """
    This function computes and return a salted hash for the password in input.
    This implementation is inspired from [1].

    The hash follows SHA-512 scheme from Linux/glibc.
    Hence the {CRYPT} and $6$ prefixes
    - {CRYPT} means it relies on the OS' crypt lib
    - $6$ corresponds to SHA-512, the strongest hash available on the system

    The salt is generated using random.SystemRandom(). It is the crypto-secure
    pseudo-random number generator according to the python doc [2] (c.f. the
    red square). It internally relies on /dev/urandom

    The salt is made of 16 characters from the set [./a-zA-Z0-9]. This is the
    max sized allowed for salts according to [3]

    [1] https://www.redpill-linpro.com/techblog/2016/08/16/ldap-password-hash.html
    [2] https://docs.python.org/2/library/random.html
    [3] https://www.safaribooksonline.com/library/view/practical-unix-and/0596003234/ch04s03.html
    """

    char_set = string.ascii_uppercase + string.ascii_lowercase + string.digits + "./"
    salt = "".join([random.SystemRandom().choice(char_set) for x in range(16)])

    salt = "$6$" + salt + "$"
    return "{CRYPT}" + crypt.crypt(str(password), salt)<|MERGE_RESOLUTION|>--- conflicted
+++ resolved
@@ -1324,18 +1324,6 @@
 # End SSH subcategory
 #
 
-<<<<<<< HEAD
-=======
-
-def _convertSize(num, suffix=""):
-    for unit in ["K", "M", "G", "T", "P", "E", "Z"]:
-        if abs(num) < 1024.0:
-            return "{:3.1f}{}{}".format(num, unit, suffix)
-        num /= 1024.0
-    return "{:.1f}{}{}".format(num, "Yi", suffix)
-
-
->>>>>>> ddb1f86f
 def _hash_user_password(password):
     """
     This function computes and return a salted hash for the password in input.
