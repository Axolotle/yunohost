--- conflicted
+++ resolved
@@ -61,13 +61,6 @@
                 continue
 
         result_list.append(domain)
-
-<<<<<<< HEAD
-    return {
-        'domains': result_list,
-        'main': _get_maindomain()
-    }
-=======
 
     def cmp_domain(domain1, domain2):
         # Keep the main part of the domain and the extension together
@@ -83,7 +76,11 @@
     result_list = sorted(result_list, cmp_domain)
 
     return {'domains': result_list}
->>>>>>> 96873edb
+  
+    return {
+        'domains': result_list,
+        'main': _get_maindomain()
+    }
 
 
 @is_unit_operation()
