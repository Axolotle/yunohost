# -*- coding: utf-8 -*-

""" License

    Copyright (C) 2013 YunoHost

    This program is free software; you can redistribute it and/or modify
    it under the terms of the GNU Affero General Public License as published
    by the Free Software Foundation, either version 3 of the License, or
    (at your option) any later version.

    This program is distributed in the hope that it will be useful,
    but WITHOUT ANY WARRANTY; without even the implied warranty of
    MERCHANTABILITY or FITNESS FOR A PARTICULAR PURPOSE.  See the
    GNU Affero General Public License for more details.

    You should have received a copy of the GNU Affero General Public License
    along with this program; if not, see http://www.gnu.org/licenses

"""

""" yunohost_hook.py

    Manage hooks
"""
import os
import re
import tempfile
from glob import iglob

from moulinette import m18n
from yunohost.utils.error import YunohostError
from moulinette.utils import log
from moulinette.utils.filesystem import read_json

HOOK_FOLDER = '/usr/share/yunohost/hooks/'
CUSTOM_HOOK_FOLDER = '/etc/yunohost/hooks.d/'

logger = log.getActionLogger('yunohost.hook')


def hook_add(app, file):
    """
    Store hook script to filsystem

    Keyword argument:
        app -- App to link with
        file -- Script to add (/path/priority-file)

    """
    path, filename = os.path.split(file)
    priority, action = _extract_filename_parts(filename)

    try:
        os.listdir(CUSTOM_HOOK_FOLDER + action)
    except OSError:
        os.makedirs(CUSTOM_HOOK_FOLDER + action)

    finalpath = CUSTOM_HOOK_FOLDER + action + '/' + priority + '-' + app
    os.system('cp %s %s' % (file, finalpath))
    os.system('chown -hR admin: %s' % HOOK_FOLDER)

    return {'hook': finalpath}


def hook_remove(app):
    """
    Remove hooks linked to a specific app

    Keyword argument:
        app -- Scripts related to app will be removed

    """
    try:
        for action in os.listdir(CUSTOM_HOOK_FOLDER):
            for script in os.listdir(CUSTOM_HOOK_FOLDER + action):
                if script.endswith(app):
                    os.remove(CUSTOM_HOOK_FOLDER + action + '/' + script)
    except OSError:
        pass


def hook_info(action, name):
    """
    Get information about a given hook

    Keyword argument:
        action -- Action name
        name -- Hook name

    """
    hooks = []
    priorities = set()

    # Search in custom folder first
    for h in iglob('{:s}{:s}/*-{:s}'.format(
            CUSTOM_HOOK_FOLDER, action, name)):
        priority, _ = _extract_filename_parts(os.path.basename(h))
        priorities.add(priority)
        hooks.append({
            'priority': priority,
            'path': h,
        })
    # Append non-overwritten system hooks
    for h in iglob('{:s}{:s}/*-{:s}'.format(
            HOOK_FOLDER, action, name)):
        priority, _ = _extract_filename_parts(os.path.basename(h))
        if priority not in priorities:
            hooks.append({
                'priority': priority,
                'path': h,
            })

    if not hooks:
        raise YunohostError('hook_name_unknown', name=name)
    return {
        'action': action,
        'name': name,
        'hooks': hooks,
    }


def hook_list(action, list_by='name', show_info=False):
    """
    List available hooks for an action

    Keyword argument:
        action -- Action name
        list_by -- Property to list hook by
        show_info -- Show hook information

    """
    result = {}

    # Process the property to list hook by
    if list_by == 'priority':
        if show_info:
            def _append_hook(d, priority, name, path):
                # Use the priority as key and a dict of hooks names
                # with their info as value
                value = {'path': path}
                try:
                    d[priority][name] = value
                except KeyError:
                    d[priority] = {name: value}
        else:
            def _append_hook(d, priority, name, path):
                # Use the priority as key and the name as value
                try:
                    d[priority].add(name)
                except KeyError:
                    d[priority] = set([name])
    elif list_by == 'name' or list_by == 'folder':
        if show_info:
            def _append_hook(d, priority, name, path):
                # Use the name as key and a list of hooks info - the
                # executed ones with this name - as value
                l = d.get(name, list())
                for h in l:
                    # Only one priority for the hook is accepted
                    if h['priority'] == priority:
                        # Custom hooks overwrite system ones and they
                        # are appended at the end - so overwite it
                        if h['path'] != path:
                            h['path'] = path
                        return
                l.append({'priority': priority, 'path': path})
                d[name] = l
        else:
            if list_by == 'name':
                result = set()

            def _append_hook(d, priority, name, path):
                # Add only the name
                d.add(name)
    else:
        raise YunohostError('hook_list_by_invalid')

    def _append_folder(d, folder):
        # Iterate over and add hook from a folder
        for f in os.listdir(folder + action):
            if f[0] == '.' or f[-1] == '~':
                continue
            path = '%s%s/%s' % (folder, action, f)
            priority, name = _extract_filename_parts(f)
            _append_hook(d, priority, name, path)

    try:
        # Append system hooks first
        if list_by == 'folder':
            result['system'] = dict() if show_info else set()
            _append_folder(result['system'], HOOK_FOLDER)
        else:
            _append_folder(result, HOOK_FOLDER)
    except OSError:
        logger.debug("system hook folder not found for action '%s' in %s",
                     action, HOOK_FOLDER)

    try:
        # Append custom hooks
        if list_by == 'folder':
            result['custom'] = dict() if show_info else set()
            _append_folder(result['custom'], CUSTOM_HOOK_FOLDER)
        else:
            _append_folder(result, CUSTOM_HOOK_FOLDER)
    except OSError:
        logger.debug("custom hook folder not found for action '%s' in %s",
                     action, CUSTOM_HOOK_FOLDER)

    return {'hooks': result}


def hook_callback(action, hooks=[], args=None, no_trace=False, chdir=None,
                  env=None, pre_callback=None, post_callback=None):
    """
    Execute all scripts binded to an action

    Keyword argument:
        action -- Action name
        hooks -- List of hooks names to execute
        args -- Ordered list of arguments to pass to the scripts
        no_trace -- Do not print each command that will be executed
        chdir -- The directory from where the scripts will be executed
        env -- Dictionnary of environment variables to export
        pre_callback -- An object to call before each script execution with
            (name, priority, path, args) as arguments and which must return
            the arguments to pass to the script
        post_callback -- An object to call after each script execution with
            (name, priority, path, succeed) as arguments

    """
    result = {}
    hooks_dict = {}

    # Retrieve hooks
    if not hooks:
        hooks_dict = hook_list(action, list_by='priority',
                               show_info=True)['hooks']
    else:
        hooks_names = hook_list(action, list_by='name',
                                show_info=True)['hooks']

        # Add similar hooks to the list
        # For example: Having a 16-postfix hook in the list will execute a
        # xx-postfix_dkim as well
        all_hooks = []
        for n in hooks:
            for key in hooks_names.keys():
                if key == n or key.startswith("%s_" % n) \
                        and key not in all_hooks:
                    all_hooks.append(key)

        # Iterate over given hooks names list
        for n in all_hooks:
            try:
                hl = hooks_names[n]
            except KeyError:
                raise YunohostError('hook_name_unknown', n)
            # Iterate over hooks with this name
            for h in hl:
                # Update hooks dict
                d = hooks_dict.get(h['priority'], dict())
                d.update({n: {'path': h['path']}})
                hooks_dict[h['priority']] = d
    if not hooks_dict:
        return result

    # Validate callbacks
    if not callable(pre_callback):
        pre_callback = lambda name, priority, path, args: args
    if not callable(post_callback):
        post_callback = lambda name, priority, path, succeed: None

    # Iterate over hooks and execute them
    for priority in sorted(hooks_dict):
        for name, info in iter(hooks_dict[priority].items()):
            state = 'succeed'
            path = info['path']
            try:
                hook_args = pre_callback(name=name, priority=priority,
                                         path=path, args=args)
<<<<<<< HEAD
                hook_return = hook_exec(path, args=hook_args, chdir=chdir, env=env,
                          no_trace=no_trace, raise_on_error=True)[1]
            except MoulinetteError as e:
=======
                hook_exec(path, args=hook_args, chdir=chdir, env=env,
                          no_trace=no_trace, raise_on_error=True)
            except YunohostError as e:
>>>>>>> 174cbcb8
                state = 'failed'
                logger.error(e.strerror, exc_info=1)
                post_callback(name=name, priority=priority, path=path,
                              succeed=False)
            else:
                post_callback(name=name, priority=priority, path=path,
                              succeed=True)

            result[name] = {'path' : path, 'state' : state, 'stdreturn' : hook_return }
    return result


def hook_exec(path, args=None, raise_on_error=False, no_trace=False,
              chdir=None, env=None, user="root", stdout_callback=None,
              stderr_callback=None):
    """
    Execute hook from a file with arguments

    Keyword argument:
        path -- Path of the script to execute
        args -- Ordered list of arguments to pass to the script
        raise_on_error -- Raise if the script returns a non-zero exit code
        no_trace -- Do not print each command that will be executed
        chdir -- The directory from where the script will be executed
        env -- Dictionnary of environment variables to export
        user -- User with which to run the command

    """
    from moulinette.utils.process import call_async_output

    # Validate hook path
    if path[0] != '/':
        path = os.path.realpath(path)
    if not os.path.isfile(path):
        raise YunohostError('file_not_exist', path=path)

    # Construct command variables
    cmd_args = ''
    if args and isinstance(args, list):
        # Concatenate escaped arguments
        cmd_args = ' '.join(shell_quote(s) for s in args)
    if not chdir:
        # use the script directory as current one
        chdir, cmd_script = os.path.split(path)
        cmd_script = './{0}'.format(cmd_script)
    else:
        cmd_script = path

    # Add Execution dir to environment var
    if env is None:
        env = {}
    env['YNH_CWD'] = chdir

    stdinfo = os.path.join(tempfile.mkdtemp(), "stdinfo")
    env['YNH_STDINFO'] = stdinfo

    stdreturn = os.path.join(tempfile.mkdtemp(), "stdreturn")
    with open(stdreturn, 'w') as f:
        f.write('')
    env['YNH_STDRETURN'] = stdreturn

    # Construct command to execute
    if user == "root":
        command = ['sh', '-c']
    else:
        command = ['sudo', '-n', '-u', user, '-H', 'sh', '-c']

    if no_trace:
        cmd = '/bin/bash "{script}" {args}'
    else:
        # use xtrace on fd 7 which is redirected to stdout
        cmd = 'BASH_XTRACEFD=7 /bin/bash -x "{script}" {args} 7>&1'

    # prepend environment variables
    cmd = '{0} {1}'.format(
        ' '.join(['{0}={1}'.format(k, shell_quote(v))
                  for k, v in env.items()]), cmd)
    command.append(cmd.format(script=cmd_script, args=cmd_args))

    if logger.isEnabledFor(log.DEBUG):
        logger.debug(m18n.n('executing_command', command=' '.join(command)))
    else:
        logger.debug(m18n.n('executing_script', script=path))

    # Define output callbacks and call command
    callbacks = (
        stdout_callback if stdout_callback else lambda l: logger.debug(l.rstrip()),
        stderr_callback if stderr_callback else lambda l: logger.warning(l.rstrip()),
    )

    if stdinfo:
        callbacks = (callbacks[0], callbacks[1],
                     lambda l: logger.info(l.rstrip()))

    logger.debug("About to run the command '%s'" % command)

    returncode = call_async_output(
        command, callbacks, shell=False, cwd=chdir,
        stdinfo=stdinfo
    )

    # Check and return process' return code
    if returncode is None:
        if raise_on_error:
            raise YunohostError('hook_exec_not_terminated', path=path)
        else:
            logger.error(m18n.n('hook_exec_not_terminated', path=path))
            return 1, ''
    elif raise_on_error and returncode != 0:
<<<<<<< HEAD
        raise MoulinetteError(
            errno.EIO, m18n.n('hook_exec_failed', path=path))

    try:
        with open(stdreturn, 'r') as f:
            if f.read() != '':
                returnjson = read_json(stdreturn)
            else:
                returnjson = {}
    except Exception as e:
        os.remove(stdreturn)
        os.rmdir(stdreturndir)
        raise MoulinetteError(
            errno.EIO, m18n.n('hook_json_return_error', path=path, msg=str(e)))

    stdreturndir = os.path.split(stdreturn)[0]
    os.remove(stdreturn)
    os.rmdir(stdreturndir)

    return returncode, returnjson
=======
        raise YunohostError('hook_exec_failed', path=path)
    return returncode
>>>>>>> 174cbcb8


def _extract_filename_parts(filename):
    """Extract hook parts from filename"""
    if '-' in filename:
        priority, action = filename.split('-', 1)
    else:
        priority = '50'
        action = filename
    return priority, action


# Taken from Python 3 shlex module --------------------------------------------

_find_unsafe = re.compile(r'[^\w@%+=:,./-]', re.UNICODE).search


def shell_quote(s):
    """Return a shell-escaped version of the string *s*."""
    s = str(s)
    if not s:
        return "''"
    if _find_unsafe(s) is None:
        return s

    # use single quotes, and put single quotes into double quotes
    # the string $'b is then quoted as '$'"'"'b'
    return "'" + s.replace("'", "'\"'\"'") + "'"<|MERGE_RESOLUTION|>--- conflicted
+++ resolved
@@ -279,15 +279,9 @@
             try:
                 hook_args = pre_callback(name=name, priority=priority,
                                          path=path, args=args)
-<<<<<<< HEAD
                 hook_return = hook_exec(path, args=hook_args, chdir=chdir, env=env,
                           no_trace=no_trace, raise_on_error=True)[1]
-            except MoulinetteError as e:
-=======
-                hook_exec(path, args=hook_args, chdir=chdir, env=env,
-                          no_trace=no_trace, raise_on_error=True)
             except YunohostError as e:
->>>>>>> 174cbcb8
                 state = 'failed'
                 logger.error(e.strerror, exc_info=1)
                 post_callback(name=name, priority=priority, path=path,
@@ -397,12 +391,11 @@
             logger.error(m18n.n('hook_exec_not_terminated', path=path))
             return 1, ''
     elif raise_on_error and returncode != 0:
-<<<<<<< HEAD
-        raise MoulinetteError(
-            errno.EIO, m18n.n('hook_exec_failed', path=path))
+        raise YunohostError('hook_exec_failed', path=path)
 
     try:
-        with open(stdreturn, 'r') as f:
+
+      with open(stdreturn, 'r') as f:
             if f.read() != '':
                 returnjson = read_json(stdreturn)
             else:
@@ -410,18 +403,13 @@
     except Exception as e:
         os.remove(stdreturn)
         os.rmdir(stdreturndir)
-        raise MoulinetteError(
-            errno.EIO, m18n.n('hook_json_return_error', path=path, msg=str(e)))
+        raise YunohostError('hook_json_return_error', path=path, msg=str(e))
 
     stdreturndir = os.path.split(stdreturn)[0]
     os.remove(stdreturn)
     os.rmdir(stdreturndir)
 
     return returncode, returnjson
-=======
-        raise YunohostError('hook_exec_failed', path=path)
-    return returncode
->>>>>>> 174cbcb8
 
 
 def _extract_filename_parts(filename):
