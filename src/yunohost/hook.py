--- conflicted
+++ resolved
@@ -399,14 +399,10 @@
     _env = os.environ.copy()
     _env.update(env)
 
-<<<<<<< HEAD
     returncode = call_async_output(
-        cmd, loggers, shell=True, cwd=chdir,
-        stdinfo=stdinfo, env=_env
+        cmd, loggers, shell=False, cwd=chdir,
+        env=_env
     )
-=======
-    returncode = call_async_output(command, loggers, shell=False, cwd=chdir)
->>>>>>> b98dd858
 
     raw_content = None
     try:
