import pytest
import os
import shutil
import subprocess

from conftest import message, raiseYunohostError, get_test_apps_dir

from yunohost.app import app_install, app_remove, app_ssowatconf
from yunohost.app import _is_installed
from yunohost.backup import backup_create, backup_restore, backup_list, backup_info, backup_delete, _recursive_umount
from yunohost.domain import _get_maindomain, domain_list, domain_add, domain_remove
from yunohost.user import user_create, user_list, user_delete
from yunohost.permission import user_permission_list
from yunohost.tests.test_permission import check_LDAP_db_integrity, check_permission_for_apps
from yunohost.hook import CUSTOM_HOOK_FOLDER

# Get main domain
maindomain = ""


def setup_function(function):

    global maindomain
    maindomain = _get_maindomain()

    print ""

    assert backup_test_dependencies_are_met()

    clean_tmp_backup_directory()
    reset_ssowat_conf()
    delete_all_backups()
    uninstall_test_apps_if_needed()

    assert len(backup_list()["archives"]) == 0

<<<<<<< HEAD
    markers = {m.name: {'args':m.args, 'kwargs':m.kwargs} for m in function.__dict__.get("pytestmark",[])}
=======
    markers = [m.name for m in function.__dict__.get("pytestmark", [])]
>>>>>>> 8b98360f

    if "with_wordpress_archive_from_2p4" in markers:
        add_archive_wordpress_from_2p4()
        assert len(backup_list()["archives"]) == 1

    if "with_legacy_app_installed" in markers:
        assert not app_is_installed("legacy_app")
        install_app("legacy_app_ynh", "/yolo")
        assert app_is_installed("legacy_app")

    if "with_backup_recommended_app_installed" in markers:
        assert not app_is_installed("backup_recommended_app")
        install_app("backup_recommended_app_ynh", "/yolo",
                    "&helper_to_test=ynh_restore_file")
        assert app_is_installed("backup_recommended_app")

    if "with_backup_recommended_app_installed_with_ynh_restore" in markers:
        assert not app_is_installed("backup_recommended_app")
        install_app("backup_recommended_app_ynh", "/yolo",
                    "&helper_to_test=ynh_restore")
        assert app_is_installed("backup_recommended_app")

    if "with_system_archive_from_2p4" in markers:
        add_archive_system_from_2p4()
        assert len(backup_list()["archives"]) == 1

    if "with_permission_app_installed" in markers:
        assert not app_is_installed("permissions_app")
        user_create("alice", "Alice", "White", maindomain, "test123Ynh")
        install_app("permissions_app_ynh", "/urlpermissionapp"
                    "&admin=alice")
        assert app_is_installed("permissions_app")

    if "with_custom_domain" in markers:
        domain = markers['with_custom_domain']['args'][0]
        if domain not in domain_list()['domains']:
            domain_add(domain)


def teardown_function(function):

    assert tmp_backup_directory_is_empty()

    reset_ssowat_conf()
    delete_all_backups()
    uninstall_test_apps_if_needed()

<<<<<<< HEAD
    markers = {m.name: {'args':m.args, 'kwargs':m.kwargs} for m in function.__dict__.get("pytestmark",[])}
=======
    markers = [m.name for m in function.__dict__.get("pytestmark", [])]
>>>>>>> 8b98360f

    if "clean_opt_dir" in markers:
        shutil.rmtree("/opt/test_backup_output_directory")

    if "alice" in user_list()["users"]:
        user_delete("alice")

    if "with_custom_domain" in markers:
        domain = markers['with_custom_domain']['args'][0]
        domain_remove(domain)

@pytest.fixture(autouse=True)
def check_LDAP_db_integrity_call():
    check_LDAP_db_integrity()
    yield
    check_LDAP_db_integrity()


@pytest.fixture(autouse=True)
def check_permission_for_apps_call():
    check_permission_for_apps()
    yield
    check_permission_for_apps()

#
# Helpers                                                                    #
#


def app_is_installed(app):

    if app == "permissions_app":
        return _is_installed(app)

    # These are files we know should be installed by the app
    app_files = []
    app_files.append("/etc/nginx/conf.d/%s.d/%s.conf" % (maindomain, app))
    app_files.append("/var/www/%s/index.html" % app)
    app_files.append("/etc/importantfile")

    return _is_installed(app) and all(os.path.exists(f) for f in app_files)


def backup_test_dependencies_are_met():

    # Dummy test apps (or backup archives)
    assert os.path.exists(os.path.join(get_test_apps_dir(), "backup_wordpress_from_2p4"))
    assert os.path.exists(os.path.join(get_test_apps_dir(), "legacy_app_ynh"))
    assert os.path.exists(os.path.join(get_test_apps_dir(), "backup_recommended_app_ynh"))

    return True


def tmp_backup_directory_is_empty():

    if not os.path.exists("/home/yunohost.backup/tmp/"):
        return True
    else:
        return len(os.listdir('/home/yunohost.backup/tmp/')) == 0


def clean_tmp_backup_directory():

    if tmp_backup_directory_is_empty():
        return

    mount_lines = subprocess.check_output("mount").split("\n")

    points_to_umount = [line.split(" ")[2]
                        for line in mount_lines
                        if len(line) >= 3
                        and line.split(" ")[2].startswith("/home/yunohost.backup/tmp")]

    for point in reversed(points_to_umount):
        os.system("umount %s" % point)

    for f in os.listdir('/home/yunohost.backup/tmp/'):
        shutil.rmtree("/home/yunohost.backup/tmp/%s" % f)

    shutil.rmtree("/home/yunohost.backup/tmp/")


def reset_ssowat_conf():

    # Make sure we have a ssowat
    os.system("mkdir -p /etc/ssowat/")
    app_ssowatconf()


def delete_all_backups():

    for archive in backup_list()["archives"]:
        backup_delete(archive)


def uninstall_test_apps_if_needed():

    for app in ["legacy_app", "backup_recommended_app", "wordpress", "permissions_app"]:
        if _is_installed(app):
            app_remove(app)


def install_app(app, path, additionnal_args=""):

    app_install(os.path.join(get_test_apps_dir(), app),
                args="domain=%s&path=%s%s" % (maindomain, path,
                                              additionnal_args), force=True)


def add_archive_wordpress_from_2p4():

    os.system("mkdir -p /home/yunohost.backup/archives")

    os.system("cp " + os.path.join(get_test_apps_dir(), "backup_wordpress_from_2p4/backup.info.json")
              + " /home/yunohost.backup/archives/backup_wordpress_from_2p4.info.json")

    os.system("cp " + os.path.join(get_test_apps_dir(), "backup_wordpress_from_2p4/backup.tar.gz")
              + " /home/yunohost.backup/archives/backup_wordpress_from_2p4.tar.gz")


def add_archive_system_from_2p4():

    os.system("mkdir -p /home/yunohost.backup/archives")

    os.system("cp " + os.path.join(get_test_apps_dir(), "backup_system_from_2p4/backup.info.json")
              + " /home/yunohost.backup/archives/backup_system_from_2p4.info.json")

    os.system("cp " + os.path.join(get_test_apps_dir(), "backup_system_from_2p4/backup.tar.gz")
              + " /home/yunohost.backup/archives/backup_system_from_2p4.tar.gz")

#
# System backup                                                              #
#


def test_backup_only_ldap(mocker):

    # Create the backup
    with message(mocker, "backup_created"):
        backup_create(system=["conf_ldap"], apps=None)

    archives = backup_list()["archives"]
    assert len(archives) == 1

    archives_info = backup_info(archives[0], with_details=True)
    assert archives_info["apps"] == {}
    assert len(archives_info["system"].keys()) == 1
    assert "conf_ldap" in archives_info["system"].keys()


def test_backup_system_part_that_does_not_exists(mocker):

    # Create the backup
    with message(mocker, 'backup_hook_unknown', hook="doesnt_exist"):
        with raiseYunohostError(mocker, "backup_nothings_done"):
            backup_create(system=["doesnt_exist"], apps=None)


#
# System backup and restore                                                  #
#


def test_backup_and_restore_all_sys(mocker):

    # Create the backup
    with message(mocker, "backup_created"):
        backup_create(system=[], apps=None)

    archives = backup_list()["archives"]
    assert len(archives) == 1

    archives_info = backup_info(archives[0], with_details=True)
    assert archives_info["apps"] == {}
    assert (len(archives_info["system"].keys()) ==
            len(os.listdir("/usr/share/yunohost/hooks/backup/")))

    # Remove ssowat conf
    assert os.path.exists("/etc/ssowat/conf.json")
    os.system("rm -rf /etc/ssowat/")
    assert not os.path.exists("/etc/ssowat/conf.json")

    # Restore the backup
    with message(mocker, "restore_complete"):
        backup_restore(name=archives[0], force=True,
                       system=[], apps=None)

    # Check ssowat conf is back
    assert os.path.exists("/etc/ssowat/conf.json")


#
# System restore from 2.4                                                    #
#

@pytest.mark.with_system_archive_from_2p4
def test_restore_system_from_Ynh2p4(monkeypatch, mocker):

    # Backup current system
    with message(mocker, "backup_created"):
        backup_create(system=[], apps=None)
    archives = backup_list()["archives"]
    assert len(archives) == 2

    # Restore system archive from 2.4
    try:
        with message(mocker, "restore_complete"):
            backup_restore(name=backup_list()["archives"][1],
                           system=[],
                           apps=None,
                           force=True)
    finally:
        # Restore system as it was
        backup_restore(name=backup_list()["archives"][0],
                       system=[],
                       apps=None,
                       force=True)

#
# App backup                                                                 #
#


@pytest.mark.with_backup_recommended_app_installed
def test_backup_script_failure_handling(monkeypatch, mocker):

    def custom_hook_exec(name, *args, **kwargs):

        if os.path.basename(name).startswith("backup_"):
            raise Exception
        else:
            return True

    # Create a backup of this app and simulate a crash (patching the backup
    # call with monkeypatch). We also patch m18n to check later it's been called
    # with the expected error message key
    monkeypatch.setattr("yunohost.backup.hook_exec", custom_hook_exec)

    with message(mocker, 'backup_app_failed', app='backup_recommended_app'):
        with raiseYunohostError(mocker, 'backup_nothings_done'):
            backup_create(system=None, apps=["backup_recommended_app"])


@pytest.mark.with_backup_recommended_app_installed
def test_backup_not_enough_free_space(monkeypatch, mocker):

    def custom_disk_usage(path):
        return 99999999999999999

    def custom_free_space_in_directory(dirpath):
        return 0

    monkeypatch.setattr("yunohost.backup.disk_usage", custom_disk_usage)
    monkeypatch.setattr("yunohost.backup.free_space_in_directory",
                        custom_free_space_in_directory)

    with raiseYunohostError(mocker, 'not_enough_disk_space'):
        backup_create(system=None, apps=["backup_recommended_app"])


def test_backup_app_not_installed(mocker):

    assert not _is_installed("wordpress")

    with message(mocker, "unbackup_app", app="wordpress"):
        with raiseYunohostError(mocker, 'backup_nothings_done'):
            backup_create(system=None, apps=["wordpress"])


@pytest.mark.with_backup_recommended_app_installed
def test_backup_app_with_no_backup_script(mocker):

    backup_script = "/etc/yunohost/apps/backup_recommended_app/scripts/backup"
    os.system("rm %s" % backup_script)
    assert not os.path.exists(backup_script)

    with message(mocker, "backup_with_no_backup_script_for_app", app="backup_recommended_app"):
        with raiseYunohostError(mocker, 'backup_nothings_done'):
            backup_create(system=None, apps=["backup_recommended_app"])


@pytest.mark.with_backup_recommended_app_installed
def test_backup_app_with_no_restore_script(mocker):

    restore_script = "/etc/yunohost/apps/backup_recommended_app/scripts/restore"
    os.system("rm %s" % restore_script)
    assert not os.path.exists(restore_script)

    # Backuping an app with no restore script will only display a warning to the
    # user...

    with message(mocker, "backup_with_no_restore_script_for_app", app="backup_recommended_app"):
        backup_create(system=None, apps=["backup_recommended_app"])


@pytest.mark.clean_opt_dir
def test_backup_with_different_output_directory(mocker):

    # Create the backup
    with message(mocker, "backup_created"):
        backup_create(system=["conf_ssh"], apps=None,
                      output_directory="/opt/test_backup_output_directory",
                      name="backup")

    assert os.path.exists("/opt/test_backup_output_directory/backup.tar")

    archives = backup_list()["archives"]
    assert len(archives) == 1

    archives_info = backup_info(archives[0], with_details=True)
    assert archives_info["apps"] == {}
    assert len(archives_info["system"].keys()) == 1
    assert "conf_ssh" in archives_info["system"].keys()


@pytest.mark.clean_opt_dir
def test_backup_using_copy_method(mocker):

    # Create the backup
    with message(mocker, "backup_created"):
        backup_create(system=["conf_nginx"], apps=None,
                      output_directory="/opt/test_backup_output_directory",
                      methods=["copy"],
                      name="backup")

    assert os.path.exists("/opt/test_backup_output_directory/info.json")


#
# App restore                                                                #
#

@pytest.mark.with_wordpress_archive_from_2p4
@pytest.mark.with_custom_domain("yolo.test")
def test_restore_app_wordpress_from_Ynh2p4(mocker):

    with message(mocker, "restore_complete"):
        backup_restore(system=None, name=backup_list()["archives"][0],
                       apps=["wordpress"])


@pytest.mark.with_wordpress_archive_from_2p4
@pytest.mark.with_custom_domain("yolo.test")
def test_restore_app_script_failure_handling(monkeypatch, mocker):

    def custom_hook_exec(name, *args, **kwargs):
        if os.path.basename(name).startswith("restore"):
            monkeypatch.undo()
            raise Exception

    monkeypatch.setattr("yunohost.backup.hook_exec", custom_hook_exec)

    assert not _is_installed("wordpress")

    with message(mocker, 'restore_app_failed', app='wordpress'):
        with raiseYunohostError(mocker, 'restore_nothings_done'):
            backup_restore(system=None, name=backup_list()["archives"][0],
                           apps=["wordpress"])

    assert not _is_installed("wordpress")


@pytest.mark.with_wordpress_archive_from_2p4
def test_restore_app_not_enough_free_space(monkeypatch, mocker):

    def custom_free_space_in_directory(dirpath):
        return 0

    monkeypatch.setattr("yunohost.backup.free_space_in_directory",
                        custom_free_space_in_directory)

    assert not _is_installed("wordpress")

    with raiseYunohostError(mocker, 'restore_not_enough_disk_space'):
        backup_restore(system=None, name=backup_list()["archives"][0],
                       apps=["wordpress"])

    assert not _is_installed("wordpress")


@pytest.mark.with_wordpress_archive_from_2p4
def test_restore_app_not_in_backup(mocker):

    assert not _is_installed("wordpress")
    assert not _is_installed("yoloswag")

    with message(mocker, 'backup_archive_app_not_found', app="yoloswag"):
        with raiseYunohostError(mocker, 'restore_nothings_done'):
            backup_restore(system=None, name=backup_list()["archives"][0],
                           apps=["yoloswag"])

    assert not _is_installed("wordpress")
    assert not _is_installed("yoloswag")


@pytest.mark.with_wordpress_archive_from_2p4
@pytest.mark.with_custom_domain("yolo.test")
def test_restore_app_already_installed(mocker):

    assert not _is_installed("wordpress")

    with message(mocker, "restore_complete"):
        backup_restore(system=None, name=backup_list()["archives"][0],
                       apps=["wordpress"])

    assert _is_installed("wordpress")

    with raiseYunohostError(mocker, 'restore_already_installed_apps'):
        backup_restore(system=None, name=backup_list()["archives"][0],
                       apps=["wordpress"])

    assert _is_installed("wordpress")


@pytest.mark.with_legacy_app_installed
def test_backup_and_restore_legacy_app(mocker):

    _test_backup_and_restore_app(mocker, "legacy_app")


@pytest.mark.with_backup_recommended_app_installed
def test_backup_and_restore_recommended_app(mocker):

    _test_backup_and_restore_app(mocker, "backup_recommended_app")


@pytest.mark.with_backup_recommended_app_installed_with_ynh_restore
def test_backup_and_restore_with_ynh_restore(mocker):

    _test_backup_and_restore_app(mocker, "backup_recommended_app")


@pytest.mark.with_permission_app_installed
def test_backup_and_restore_permission_app(mocker):

    res = user_permission_list(full=True, full_path=False)['permissions']
    assert "permissions_app.main" in res
    assert "permissions_app.admin" in res
    assert "permissions_app.dev" in res
    assert res['permissions_app.main']['url'] == "/"
    assert res['permissions_app.admin']['url'] == "/admin"
    assert res['permissions_app.dev']['url'] == "/dev"

    assert "visitors" in res['permissions_app.main']['allowed']
    assert "all_users" in res['permissions_app.main']['allowed']
    assert res['permissions_app.admin']['allowed'] == ["alice"]
    assert res['permissions_app.dev']['allowed'] == []

    _test_backup_and_restore_app(mocker, "permissions_app")

    res = user_permission_list(full=True, full_path=False)['permissions']
    assert "permissions_app.main" in res
    assert "permissions_app.admin" in res
    assert "permissions_app.dev" in res
    assert res['permissions_app.main']['url'] == "/"
    assert res['permissions_app.admin']['url'] == "/admin"
    assert res['permissions_app.dev']['url'] == "/dev"

    assert "visitors" in res['permissions_app.main']['allowed']
    assert "all_users" in res['permissions_app.main']['allowed']
    assert res['permissions_app.admin']['allowed'] == ["alice"]
    assert res['permissions_app.dev']['allowed'] == []


def _test_backup_and_restore_app(mocker, app):

    # Create a backup of this app
    with message(mocker, "backup_created"):
        backup_create(system=None, apps=[app])

    archives = backup_list()["archives"]
    assert len(archives) == 1

    archives_info = backup_info(archives[0], with_details=True)
    assert archives_info["system"] == {}
    assert len(archives_info["apps"].keys()) == 1
    assert app in archives_info["apps"].keys()

    # Uninstall the app
    app_remove(app)
    assert not app_is_installed(app)
    assert app + ".main" not in user_permission_list()['permissions']

    # Restore the app
    with message(mocker, "restore_complete"):
        backup_restore(system=None, name=archives[0],
                       apps=[app])

    assert app_is_installed(app)

    # Check permission
    per_list = user_permission_list()['permissions']
    assert app + ".main" in per_list

#
# Some edge cases                                                            #
#


def test_restore_archive_with_no_json(mocker):

    # Create a backup with no info.json associated
    os.system("touch /tmp/afile")
    os.system("tar -czvf /home/yunohost.backup/archives/badbackup.tar.gz /tmp/afile")

    assert "badbackup" in backup_list()["archives"]

    with raiseYunohostError(mocker, 'backup_archive_cant_retrieve_info_json'):
        backup_restore(name="badbackup", force=True)


@pytest.mark.with_wordpress_archive_from_2p4
def test_restore_archive_with_bad_archive(mocker):

    # Break the archive
    os.system("head -n 1000 /home/yunohost.backup/archives/backup_wordpress_from_2p4.tar.gz > /home/yunohost.backup/archives/backup_wordpress_from_2p4.tar.gz")

    assert "backup_wordpress_from_2p4" in backup_list()["archives"]

    with raiseYunohostError(mocker, 'backup_archive_open_failed'):
        backup_restore(name="backup_wordpress_from_2p4", force=True)

    clean_tmp_backup_directory()


def test_restore_archive_with_custom_hook(mocker):

    custom_restore_hook_folder = os.path.join(CUSTOM_HOOK_FOLDER, 'restore')
    os.system("touch %s/99-yolo" % custom_restore_hook_folder)

    # Backup with custom hook system
    with message(mocker, "backup_created"):
        backup_create(system=[], apps=None)
    archives = backup_list()["archives"]
    assert len(archives) == 1

    # Restore system with custom hook
    with message(mocker, "restore_complete"):
        backup_restore(name=backup_list()["archives"][0],
                       system=[],
                       apps=None,
                       force=True)

    os.system("rm %s/99-yolo" % custom_restore_hook_folder)


def test_backup_binds_are_readonly(mocker, monkeypatch):

    def custom_mount_and_backup(self):
        self._organize_files()

        confssh = os.path.join(self.work_dir, "conf/ssh")
        output = subprocess.check_output("touch %s/test 2>&1 || true" % confssh,
                                         shell=True, env={'LANG': 'en_US.UTF-8'})

        assert "Read-only file system" in output

        if not _recursive_umount(self.work_dir):
            raise Exception("Backup cleaning failed !")

        self.clean()

    monkeypatch.setattr("yunohost.backup.BackupMethod.mount_and_backup",
                        custom_mount_and_backup)

    # Create the backup
    with message(mocker, "backup_created"):
        backup_create(system=[])<|MERGE_RESOLUTION|>--- conflicted
+++ resolved
@@ -34,11 +34,7 @@
 
     assert len(backup_list()["archives"]) == 0
 
-<<<<<<< HEAD
     markers = {m.name: {'args':m.args, 'kwargs':m.kwargs} for m in function.__dict__.get("pytestmark",[])}
-=======
-    markers = [m.name for m in function.__dict__.get("pytestmark", [])]
->>>>>>> 8b98360f
 
     if "with_wordpress_archive_from_2p4" in markers:
         add_archive_wordpress_from_2p4()
@@ -86,11 +82,7 @@
     delete_all_backups()
     uninstall_test_apps_if_needed()
 
-<<<<<<< HEAD
     markers = {m.name: {'args':m.args, 'kwargs':m.kwargs} for m in function.__dict__.get("pytestmark",[])}
-=======
-    markers = [m.name for m in function.__dict__.get("pytestmark", [])]
->>>>>>> 8b98360f
 
     if "clean_opt_dir" in markers:
         shutil.rmtree("/opt/test_backup_output_directory")
