# -*- coding: utf-8 -*-

""" License

    Copyright (C) 2013 YunoHost

    This program is free software; you can redistribute it and/or modify
    it under the terms of the GNU Affero General Public License as published
    by the Free Software Foundation, either version 3 of the License, or
    (at your option) any later version.

    This program is distributed in the hope that it will be useful,
    but WITHOUT ANY WARRANTY; without even the implied warranty of
    MERCHANTABILITY or FITNESS FOR A PARTICULAR PURPOSE.  See the
    GNU Affero General Public License for more details.

    You should have received a copy of the GNU Affero General Public License
    along with this program; if not, see http://www.gnu.org/licenses

"""

""" yunohost_tools.py

    Specific tools
"""
import re
import os
import yaml
import json
import subprocess
import pwd
import socket
from glob import glob
from xmlrpclib import Fault
from importlib import import_module
from collections import OrderedDict
from datetime import datetime

import apt
import apt.progress

from moulinette import msettings, msignals, m18n
from moulinette.core import init_authenticator
from yunohost.utils.error import YunohostError
from moulinette.utils.log import getActionLogger
from moulinette.utils.process import check_output, call_async_output
from moulinette.utils.filesystem import read_json, write_to_json
from yunohost.app import app_fetchlist, app_info, app_upgrade, app_ssowatconf, app_list, _install_appslist_fetch_cron
from yunohost.domain import domain_add, domain_list, _get_maindomain, _set_maindomain
from yunohost.dyndns import _dyndns_available, _dyndns_provides
from yunohost.firewall import firewall_upnp
from yunohost.service import service_status, service_log, service_start, service_enable
from yunohost.regenconf import regen_conf
from yunohost.monitor import monitor_disk, monitor_system
from yunohost.utils.packages import ynh_packages_version
from yunohost.utils.network import get_public_ip
from yunohost.log import is_unit_operation, OperationLogger

# FIXME this is a duplicate from apps.py
APPS_SETTING_PATH = '/etc/yunohost/apps/'
MIGRATIONS_STATE_PATH = "/etc/yunohost/migrations_state.json"

logger = getActionLogger('yunohost.tools')


def tools_ldapinit():
    """
    YunoHost LDAP initialization


    """

    # Instantiate LDAP Authenticator
    auth = init_authenticator(('ldap', 'default'),
                              {'uri': "ldap://localhost:389",
                               'base_dn': "dc=yunohost,dc=org",
                               'user_rdn': "cn=admin"})
    auth.authenticate('yunohost')

    with open('/usr/share/yunohost/yunohost-config/moulinette/ldap_scheme.yml') as f:
        ldap_map = yaml.load(f)

    for rdn, attr_dict in ldap_map['parents'].items():
        try:
            auth.add(rdn, attr_dict)
        except Exception as e:
            logger.warn("Error when trying to inject '%s' -> '%s' into ldap: %s" % (rdn, attr_dict, e))

    for rdn, attr_dict in ldap_map['children'].items():
        try:
            auth.add(rdn, attr_dict)
        except Exception as e:
            logger.warn("Error when trying to inject '%s' -> '%s' into ldap: %s" % (rdn, attr_dict, e))

    admin_dict = {
        'cn': 'admin',
        'uid': 'admin',
        'description': 'LDAP Administrator',
        'gidNumber': '1007',
        'uidNumber': '1007',
        'homeDirectory': '/home/admin',
        'loginShell': '/bin/bash',
        'objectClass': ['organizationalRole', 'posixAccount', 'simpleSecurityObject'],
        'userPassword': 'yunohost'
    }

    auth.update('cn=admin', admin_dict)

    # Force nscd to refresh cache to take admin creation into account
    subprocess.call(['nscd', '-i', 'passwd'])

    # Check admin actually exists now
    try:
        pwd.getpwnam("admin")
    except KeyError:
        logger.error(m18n.n('ldap_init_failed_to_create_admin'))
        raise YunohostError('installation_failed')

    logger.success(m18n.n('ldap_initialized'))
    return auth


def tools_adminpw(auth, new_password, check_strength=True):
    """
    Change admin password

    Keyword argument:
        new_password

    """
    from yunohost.user import _hash_user_password
    from yunohost.utils.password import assert_password_is_strong_enough
    import spwd

    if check_strength:
        assert_password_is_strong_enough("admin", new_password)

    # UNIX seems to not like password longer than 127 chars ...
    # e.g. SSH login gets broken (or even 'su admin' when entering the password)
    if len(new_password) >= 127:
        raise YunohostError('admin_password_too_long')

    new_hash = _hash_user_password(new_password)

    try:
        auth.update("cn=admin", {"userPassword": new_hash, })
    except:
        logger.exception('unable to change admin password')
        raise YunohostError('admin_password_change_failed')
    else:
        # Write as root password
        try:
            hash_root = spwd.getspnam("root").sp_pwd

            with open('/etc/shadow', 'r') as before_file:
                before = before_file.read()

            with open('/etc/shadow', 'w') as after_file:
                after_file.write(before.replace("root:" + hash_root,
                                                "root:" + new_hash.replace('{CRYPT}', '')))
        except IOError:
            logger.warning(m18n.n('root_password_desynchronized'))
            return

        logger.info(m18n.n("root_password_replaced_by_admin_password"))
        logger.success(m18n.n('admin_password_changed'))


@is_unit_operation()
def tools_maindomain(operation_logger, auth, new_domain=None):
    """
    Check the current main domain, or change it

    Keyword argument:
        new_domain -- The new domain to be set as the main domain

    """

    # If no new domain specified, we return the current main domain
    if not new_domain:
        return {'current_main_domain': _get_maindomain()}

    # Check domain exists
    if new_domain not in domain_list(auth)['domains']:
        raise YunohostError('domain_unknown')

    operation_logger.related_to.append(('domain', new_domain))
    operation_logger.start()

    # Apply changes to ssl certs
    ssl_key = "/etc/ssl/private/yunohost_key.pem"
    ssl_crt = "/etc/ssl/private/yunohost_crt.pem"
    new_ssl_key = "/etc/yunohost/certs/%s/key.pem" % new_domain
    new_ssl_crt = "/etc/yunohost/certs/%s/crt.pem" % new_domain

    try:
        if os.path.exists(ssl_key) or os.path.lexists(ssl_key):
            os.remove(ssl_key)
        if os.path.exists(ssl_crt) or os.path.lexists(ssl_crt):
            os.remove(ssl_crt)

        os.symlink(new_ssl_key, ssl_key)
        os.symlink(new_ssl_crt, ssl_crt)

        _set_maindomain(new_domain)
    except Exception as e:
        logger.warning("%s" % e, exc_info=1)
        raise YunohostError('maindomain_change_failed')

    _set_hostname(new_domain)

    # Generate SSOwat configuration file
    app_ssowatconf(auth)

    # Regen configurations
    try:
        with open('/etc/yunohost/installed', 'r'):
            regen_conf()
    except IOError:
        pass

    logger.success(m18n.n('maindomain_changed'))


def _set_hostname(hostname, pretty_hostname=None):
    """
    Change the machine hostname using hostnamectl
    """

    if _is_inside_container():
        logger.warning("You are inside a container and hostname cannot easily be changed")
        return

    if not pretty_hostname:
        pretty_hostname = "(YunoHost/%s)" % hostname

    # First clear nsswitch cache for hosts to make sure hostname is resolved...
    subprocess.call(['nscd', '-i', 'hosts'])

    # Then call hostnamectl
    commands = [
        "sudo hostnamectl --static    set-hostname".split() + [hostname],
        "sudo hostnamectl --transient set-hostname".split() + [hostname],
        "sudo hostnamectl --pretty    set-hostname".split() + [pretty_hostname]
    ]

    for command in commands:
        p = subprocess.Popen(command,
                             stdout=subprocess.PIPE,
                             stderr=subprocess.STDOUT)

        out, _ = p.communicate()

        if p.returncode != 0:
            logger.warning(command)
            logger.warning(out)
            raise YunohostError('domain_hostname_failed')
        else:
            logger.debug(out)


def _is_inside_container():
    """
    Check if we're inside a container (i.e. LXC)

    Returns True or False
    """

    # See https://www.2daygeek.com/check-linux-system-physical-virtual-machine-virtualization-technology/
    p = subprocess.Popen("sudo systemd-detect-virt".split(),
                         stdout=subprocess.PIPE,
                         stderr=subprocess.STDOUT)

    out, _ = p.communicate()
    container = ['lxc', 'lxd', 'docker']
    return out.split()[0] in container


@is_unit_operation()
def tools_postinstall(operation_logger, domain, password, ignore_dyndns=False,
                      force_password=False):
    """
    YunoHost post-install

    Keyword argument:
        domain -- YunoHost main domain
        ignore_dyndns -- Do not subscribe domain to a DynDNS service (only
        needed for nohost.me, noho.st domains)
        password -- YunoHost admin password

    """
    from yunohost.utils.password import assert_password_is_strong_enough

    dyndns_provider = "dyndns.yunohost.org"

    # Do some checks at first
    if os.path.isfile('/etc/yunohost/installed'):
        raise YunohostError('yunohost_already_installed')

    # Check password
    if not force_password:
        assert_password_is_strong_enough("admin", password)

    if not ignore_dyndns:
        # Check if yunohost dyndns can handle the given domain
        # (i.e. is it a .nohost.me ? a .noho.st ?)
        try:
            is_nohostme_or_nohost = _dyndns_provides(dyndns_provider, domain)
        # If an exception is thrown, most likely we don't have internet
        # connectivity or something. Assume that this domain isn't manageable
        # and inform the user that we could not contact the dyndns host server.
        except:
            logger.warning(m18n.n('dyndns_provider_unreachable',
                                  provider=dyndns_provider))
            is_nohostme_or_nohost = False

        # If this is a nohost.me/noho.st, actually check for availability
        if is_nohostme_or_nohost:
            # (Except if the user explicitly said he/she doesn't care about dyndns)
            if ignore_dyndns:
                dyndns = False
            # Check if the domain is available...
            elif _dyndns_available(dyndns_provider, domain):
                dyndns = True
            # If not, abort the postinstall
            else:
                raise YunohostError('dyndns_unavailable', domain=domain)
        else:
            dyndns = False
    else:
        dyndns = False

    operation_logger.start()
    logger.info(m18n.n('yunohost_installing'))

    regen_conf(['nslcd', 'nsswitch'], force=True)

    # Initialize LDAP for YunoHost
    # TODO: Improve this part by integrate ldapinit into conf_regen hook
    auth = tools_ldapinit()

    # Create required folders
    folders_to_create = [
        '/etc/yunohost/apps',
        '/etc/yunohost/certs',
        '/var/cache/yunohost/repo',
        '/home/yunohost.backup',
        '/home/yunohost.app'
    ]

    for folder in folders_to_create:
        try:
            os.listdir(folder)
        except OSError:
            os.makedirs(folder)

    # Change folders permissions
    os.system('chmod 755 /home/yunohost.app')

    # Set hostname to avoid amavis bug
    if os.system('hostname -d >/dev/null') != 0:
        os.system('hostname yunohost.yunohost.org')

    # Add a temporary SSOwat rule to redirect SSO to admin page
    try:
        with open('/etc/ssowat/conf.json.persistent') as json_conf:
            ssowat_conf = json.loads(str(json_conf.read()))
    except ValueError as e:
        raise YunohostError('ssowat_persistent_conf_read_error', error=str(e))
    except IOError:
        ssowat_conf = {}

    if 'redirected_urls' not in ssowat_conf:
        ssowat_conf['redirected_urls'] = {}

    ssowat_conf['redirected_urls']['/'] = domain + '/yunohost/admin'

    try:
        with open('/etc/ssowat/conf.json.persistent', 'w+') as f:
            json.dump(ssowat_conf, f, sort_keys=True, indent=4)
    except IOError as e:
        raise YunohostError('ssowat_persistent_conf_write_error', error=str(e))

    os.system('chmod 644 /etc/ssowat/conf.json.persistent')

    # Create SSL CA
    regen_conf(['ssl'], force=True)
    ssl_dir = '/usr/share/yunohost/yunohost-config/ssl/yunoCA'
    # (Update the serial so that it's specific to this very instance)
    os.system("openssl rand -hex 19 > %s/serial" % ssl_dir)
    commands = [
        'rm %s/index.txt' % ssl_dir,
        'touch %s/index.txt' % ssl_dir,
        'cp %s/openssl.cnf %s/openssl.ca.cnf' % (ssl_dir, ssl_dir),
        'sed -i s/yunohost.org/%s/g %s/openssl.ca.cnf ' % (domain, ssl_dir),
        'openssl req -x509 -new -config %s/openssl.ca.cnf -days 3650 -out %s/ca/cacert.pem -keyout %s/ca/cakey.pem -nodes -batch' % (ssl_dir, ssl_dir, ssl_dir),
        'cp %s/ca/cacert.pem /etc/ssl/certs/ca-yunohost_crt.pem' % ssl_dir,
        'update-ca-certificates'
    ]

    for command in commands:
        p = subprocess.Popen(
            command.split(), stdout=subprocess.PIPE, stderr=subprocess.STDOUT)

        out, _ = p.communicate()

        if p.returncode != 0:
            logger.warning(out)
            raise YunohostError('yunohost_ca_creation_failed')
        else:
            logger.debug(out)

    logger.success(m18n.n('yunohost_ca_creation_success'))

    # New domain config
    regen_conf(['nsswitch'], force=True)
    domain_add(auth, domain, dyndns)
    tools_maindomain(auth, domain)

    # Change LDAP admin password
    tools_adminpw(auth, password, check_strength=not force_password)

    # Enable UPnP silently and reload firewall
    firewall_upnp('enable', no_refresh=True)

    # Setup the default apps list with cron job
    try:
        app_fetchlist(name="yunohost",
                      url="https://app.yunohost.org/apps.json")
    except Exception as e:
        logger.warning(str(e))

    _install_appslist_fetch_cron()

    # Init migrations (skip them, no need to run them on a fresh system)
    _skip_all_migrations()

    os.system('touch /etc/yunohost/installed')

    # Enable and start YunoHost firewall at boot time
    service_enable("yunohost-firewall")
    service_start("yunohost-firewall")

    regen_conf(force=True)

    # Restore original ssh conf, as chosen by the
    # admin during the initial install
    #
    # c.f. the install script and in particular
    # https://github.com/YunoHost/install_script/pull/50
    # The user can now choose during the install to keep
    # the initial, existing sshd configuration
    # instead of YunoHost's recommended conf
    #
    original_sshd_conf = '/etc/ssh/sshd_config.before_yunohost'
    if os.path.exists(original_sshd_conf):
        os.rename(original_sshd_conf, '/etc/ssh/sshd_config')
    else:
        # We need to explicitly ask the regen conf to regen ssh
        # (by default, i.e. first argument = None, it won't because it's too touchy)
        regen_conf(names=["ssh"], force=True)

    logger.success(m18n.n('yunohost_configured'))

    logger.warning(m18n.n('recommend_to_add_first_user'))


def tools_regen_conf(names=[], with_diff=False, force=False, dry_run=False,
                     list_pending=False):
    return regen_conf(names, with_diff, force, dry_run, list_pending)


def tools_update(ignore_apps=False, ignore_packages=False):
    """
    Update apps & package cache, then display changelog

    Keyword arguments:
        ignore_apps -- Ignore app list update and changelog
        ignore_packages -- Ignore apt cache update and changelog

    """
    # "packages" will list upgradable packages
    packages = []
    if not ignore_packages:

        # Update APT cache
        # LC_ALL=C is here to make sure the results are in english
        command = "LC_ALL=C apt update"
        # TODO : add @is_unit_operation to tools_update so that the
        # debug output can be fetched when there's an issue...
<<<<<<< HEAD
        callbacks = (
            # stdout goes to debug
            lambda l: logger.debug(l.rstrip()),
            # stderr goes to warning
            # FIXME : filter the damn "CLI interface not stable" from apt >.>
            lambda l: logger.warning(l.rstrip()),
=======

        # Filter boring message about "apt not having a stable CLI interface"
        # Also keep track of wether or not we encountered a warning...
        warnings = []
        def is_legit_warning(m):
            legit_warning = m.rstrip() and "apt does not have a stable CLI interface" not in m.rstrip()
            if legit_warning:
                warnings.append(m)
            return legit_warning

        callbacks = (
            # stdout goes to debug
            lambda l: logger.debug(l.rstrip()),
            # stderr goes to warning except for the boring apt messages
            lambda l: logger.warning(l.rstrip()) if is_legit_warning(l) else logger.debug(l.rstrip())
>>>>>>> 84c380ab
        )

        logger.info(m18n.n('updating_apt_cache'))

        returncode = call_async_output(command, callbacks, shell=True)

        if returncode != 0:
<<<<<<< HEAD

            # TODO : here, we should run something like a
            # `cat /etc/apt/sources.list /etc/apt/sources.list.d/*`
            # and append it to the error message to improve debugging

            raise YunohostError('update_cache_failed')

=======
            raise YunohostError('update_apt_cache_failed', sourceslist='\n'.join(_dump_sources_list()))
        elif warnings:
            logger.error(m18n.n('update_apt_cache_warning', sourceslist='\n'.join(_dump_sources_list())))

>>>>>>> 84c380ab
        packages = list(_list_upgradable_apt_packages())
        logger.debug(m18n.n('done'))

    # "apps" will list upgradable packages
    apps = []
    if not ignore_apps:
        try:
            app_fetchlist()
        except YunohostError:
            # FIXME : silent exception !?
            pass

        app_list_installed = os.listdir(APPS_SETTING_PATH)
        for app_id in app_list_installed:

            app_dict = app_info(app_id, raw=True)

            if app_dict["upgradable"] == "yes":
                apps.append({
                    'id': app_id,
                    'label': app_dict['settings']['label']
                })

    if len(apps) == 0 and len(packages) == 0:
        logger.info(m18n.n('packages_no_upgrade'))

    return {'packages': packages, 'apps': apps}


# TODO : move this to utils/packages.py ?
def _list_upgradable_apt_packages():

    # List upgradable packages
    # LC_ALL=C is here to make sure the results are in english
    upgradable_raw = check_output("LC_ALL=C apt list --upgradable")

    # Dirty parsing of the output
    upgradable_raw = [l.strip() for l in upgradable_raw.split("\n") if l.strip()]
    for line in upgradable_raw:
        # Remove stupid warning and verbose messages >.>
        if "apt does not have a stable CLI interface" in line or "Listing..." in line:
            continue
        # line should look like :
        # yunohost/stable 3.5.0.2+201903211853 all [upgradable from: 3.4.2.4+201903080053]
        line = line.split()
        if len(line) != 6:
            logger.warning("Failed to parse this line : %s" % ' '.join(line))
            continue

        yield {
            "name": line[0].split("/")[0],
            "new_version": line[1],
            "current_version": line[5].strip("]"),
        }


<<<<<<< HEAD
=======
def _dump_sources_list():

    filenames = glob("/etc/apt/sources.list") + glob("/etc/apt/sources.list.d/*")
    for filename in filenames:
        with open(filename, "r") as f:
            for line in f.readlines():
                if line.startswith("#") or not line.strip():
                    continue
                yield filename.replace("/etc/apt/", "") + ":" + line.strip()


>>>>>>> 84c380ab
@is_unit_operation()
def tools_upgrade(operation_logger, auth, ignore_apps=False, ignore_packages=False):
    """
    Update apps & package cache, then display changelog

    Keyword arguments:
        ignore_apps -- Ignore apps upgrade
        ignore_packages -- Ignore APT packages upgrade

    """
    from yunohost.utils import packages
    if packages.dpkg_is_broken():
        raise YunohostError("dpkg_is_broken")

    failure = False

    if not ignore_packages:

        # Check that there's indeed some packages to upgrade
        upgradables = list(_list_upgradable_apt_packages())
        if not upgradables:
            logger.info(m18n.n('packages_no_upgrade'))

        logger.info(m18n.n('upgrading_packages'))
        operation_logger.start()

        # Critical packages are packages that we can't just upgrade
        # randomly from yunohost itself... upgrading them is likely to
        critical_packages = ("moulinette", "yunohost", "yunohost-admin", "ssowat", "python")

        critical_packages_upgradable = [p for p in upgradables if p["name"] in critical_packages]
        noncritical_packages_upgradable = [p for p in upgradables if p["name"] not in critical_packages]

        # Prepare dist-upgrade command
        dist_upgrade = "DEBIAN_FRONTEND=noninteractive"
        dist_upgrade += " APT_LISTCHANGES_FRONTEND=none"
        dist_upgrade += " apt-get"
        dist_upgrade += " --fix-broken --show-upgraded --assume-yes"
        for conf_flag in ["old", "miss", "def"]:
            dist_upgrade += ' -o Dpkg::Options::="--force-conf{}"'.format(conf_flag)
        dist_upgrade += " dist-upgrade"

        #
        # "Regular" packages upgrade
        #
        if not failure and noncritical_packages_upgradable:

            # TODO : i18n
            logger.info("Upgrading 'regular' (non-yunohost-related) packages ...")

            # TODO : factorize this in utils/packages.py ?
            # Mark all critical packages as held
            for package in critical_packages:
                check_output("apt-mark hold %s" % package)
            # Doublecheck with apt-mark showhold that packages are indeed held ...
            held_packages = check_output("apt-mark showhold").split("\n")
            if any(p not in held_packages for p in critical_packages):
                failure = True
                logger.warning('Unable to hold critical packages ...')
                logger.error(m18n.n('packages_upgrade_failed'))
                # FIXME : watdo here, should this be an exception or just an
                # error
                operation_logger.error(m18n.n('packages_upgrade_failed'))

            if not failure:
                logger.debug("Running apt command :\n{}".format(dist_upgrade))

                callbacks = (
                    lambda l: logger.info(l.rstrip()),
                    lambda l: logger.warning(l.rstrip()),
                )
                returncode = call_async_output(dist_upgrade, callbacks, shell=True)
                if returncode != 0:
                    failure = True
                    logger.warning('unable to upgrade packages: %s' % ', '.join(noncritical_packages_upgradable))
                    logger.error(m18n.n('packages_upgrade_failed'))
                    operation_logger.error(m18n.n('packages_upgrade_failed'))

        #
        # Critical packages upgrade
        #
        if not failure and critical_packages_upgradable:

            # TODO : i18n
            logger.info("Upgrading 'special' (yunohost-related) packages ...")

            # TODO : factorize this in utils/packages.py ?
            # Mark all critical packages as unheld
            for package in critical_packages:
                check_output("apt-mark unhold %s" % package)
            # Doublecheck with apt-mark showhold that packages are indeed unheld ...
            unheld_packages = check_output("apt-mark showhold").split("\n")
            if any(p in unheld_packages for p in critical_packages):
                failure = True
                logger.warning('Unable to unhold critical packages ...')
                logger.error(m18n.n('packages_upgrade_failed'))
                # FIXME : watdo here, should this be an exception or just an
                # error
                operation_logger.error(m18n.n('packages_upgrade_failed'))

            #
            # Here we use a dirty hack to run a command after the current
            # "yunohost tools upgrade", because the upgrade of yunohost
            # will also trigger other yunohost commands (e.g. "yunohost tools migrations migrate")
            # (also the upgrade of the package, if executed from the webadmin, is
            # likely to kill/restart the api which is in turn likely to kill this
            # command before it ends...)
            #
            logfile = operation_logger.log_path
            command = dist_upgrade + " 2>&1 | tee -a {}".format(logfile)

            MOULINETTE_LOCK = "/var/run/moulinette_yunohost.lock"
            wait_until_end_of_yunohost_command = "(while [ -f {} ]; do sleep 2; done)".format(MOULINETTE_LOCK)
            mark_success = "(echo 'success: true' | tee -a {})".format(operation_logger.md_path)
            update_log_metadata = "sed -i \"s/ended_at: .*$/ended_at: $(date -u +'%Y-%m-%d %H:%M:%S.%N')/\" {}"
            update_log_metadata = update_log_metadata.format(operation_logger.md_path)

            # TODO : i18n
            upgrade_completed = "YunoHost package upgrade completed ! Press [enter] to get the command line back"
            command = "({} && {} && {}; {}; echo '{}') &".format(wait_until_end_of_yunohost_command,
                                                                 command,
                                                                 mark_success,
                                                                 update_log_metadata,
                                                                 upgrade_completed)

            logger.debug("Running command :\n{}".format(command))
            os.system(command)

            # TODO / FIXME : return from this function immediately,
            # otherwise the apps upgrade might happen and it's gonna be a mess

            # FIXME / open question : what about "permanently" mark yunohost
            # as "hold" to avoid accidental deletion of it...
            # (so, only unhold it during the upgrade)

        elif not failure:

            logger.info(m18n.n('done'))
            operation_logger.success()


    if not ignore_apps:
        try:
            app_upgrade(auth)
        except Exception as e:
            failure = True
            logger.warning('unable to upgrade apps: %s' % str(e))
            logger.error(m18n.n('app_upgrade_some_app_failed'))

    if not failure:
        logger.success(m18n.n('system_upgraded'))

    # Return API logs if it is an API call
    is_api = True if msettings.get('interface') == 'api' else False
    if is_api:
        return {"log": service_log('yunohost-api', number="100").values()[0]}


def tools_diagnosis(auth, private=False):
    """
    Return global info about current yunohost instance to help debugging

    """
    diagnosis = OrderedDict()

    # Debian release
    try:
        with open('/etc/debian_version', 'r') as f:
            debian_version = f.read().rstrip()
    except IOError as e:
        logger.warning(m18n.n('diagnosis_debian_version_error', error=format(e)), exc_info=1)
    else:
        diagnosis['host'] = "Debian %s" % debian_version

    # Kernel version
    try:
        with open('/proc/sys/kernel/osrelease', 'r') as f:
            kernel_version = f.read().rstrip()
    except IOError as e:
        logger.warning(m18n.n('diagnosis_kernel_version_error', error=format(e)), exc_info=1)
    else:
        diagnosis['kernel'] = kernel_version

    # Packages version
    diagnosis['packages'] = ynh_packages_version()

    diagnosis["backports"] = check_output("dpkg -l |awk '/^ii/ && $3 ~ /bpo[6-8]/ {print $2}'").split()

    # Server basic monitoring
    diagnosis['system'] = OrderedDict()
    try:
        disks = monitor_disk(units=['filesystem'], human_readable=True)
    except (YunohostError, Fault) as e:
        logger.warning(m18n.n('diagnosis_monitor_disk_error', error=format(e)), exc_info=1)
    else:
        diagnosis['system']['disks'] = {}
        for disk in disks:
            if isinstance(disks[disk], str):
                diagnosis['system']['disks'][disk] = disks[disk]
            else:
                diagnosis['system']['disks'][disk] = 'Mounted on %s, %s (%s free)' % (
                    disks[disk]['mnt_point'],
                    disks[disk]['size'],
                    disks[disk]['avail']
                )

    try:
        system = monitor_system(units=['cpu', 'memory'], human_readable=True)
    except YunohostError as e:
        logger.warning(m18n.n('diagnosis_monitor_system_error', error=format(e)), exc_info=1)
    else:
        diagnosis['system']['memory'] = {
            'ram': '%s (%s free)' % (system['memory']['ram']['total'], system['memory']['ram']['free']),
            'swap': '%s (%s free)' % (system['memory']['swap']['total'], system['memory']['swap']['free']),
        }

    # nginx -t
    p = subprocess.Popen("nginx -t".split(),
                         stdout=subprocess.PIPE,
                         stderr=subprocess.STDOUT)
    out, _ = p.communicate()
    diagnosis["nginx"] = out.strip().split("\n")
    if p.returncode != 0:
        logger.error(out)

    # Services status
    services = service_status()
    diagnosis['services'] = {}

    for service in services:
        diagnosis['services'][service] = "%s (%s)" % (services[service]['status'], services[service]['loaded'])

    # YNH Applications
    try:
        applications = app_list()['apps']
    except YunohostError as e:
        diagnosis['applications'] = m18n.n('diagnosis_no_apps')
    else:
        diagnosis['applications'] = {}
        for application in applications:
            if application['installed']:
                diagnosis['applications'][application['id']] = application['label'] if application['label'] else application['name']

    # Private data
    if private:
        diagnosis['private'] = OrderedDict()

        # Public IP
        diagnosis['private']['public_ip'] = {}
        diagnosis['private']['public_ip']['IPv4'] = get_public_ip(4)
        diagnosis['private']['public_ip']['IPv6'] = get_public_ip(6)

        # Domains
        diagnosis['private']['domains'] = domain_list(auth)['domains']

        diagnosis['private']['regen_conf'] = regen_conf(with_diff=True, dry_run=True)

    try:
        diagnosis['security'] = {
            "CVE-2017-5754": {
                "name": "meltdown",
                "vulnerable": _check_if_vulnerable_to_meltdown(),
            }
        }
    except Exception as e:
        import traceback
        traceback.print_exc()
        logger.warning("Unable to check for meltdown vulnerability: %s" % e)

    return diagnosis


def _check_if_vulnerable_to_meltdown():
    # meltdown CVE: https://security-tracker.debian.org/tracker/CVE-2017-5754

    # We use a cache file to avoid re-running the script so many times,
    # which can be expensive (up to around 5 seconds on ARM)
    # and make the admin appear to be slow (c.f. the calls to diagnosis
    # from the webadmin)
    #
    # The cache is in /tmp and shall disappear upon reboot
    # *or* we compare it to dpkg.log modification time
    # such that it's re-ran if there was package upgrades
    # (e.g. from yunohost)
    cache_file = "/tmp/yunohost-meltdown-diagnosis"
    dpkg_log = "/var/log/dpkg.log"
    if os.path.exists(cache_file):
        if not os.path.exists(dpkg_log) or os.path.getmtime(cache_file) > os.path.getmtime(dpkg_log):
            logger.debug("Using cached results for meltdown checker, from %s" % cache_file)
            return read_json(cache_file)[0]["VULNERABLE"]

    # script taken from https://github.com/speed47/spectre-meltdown-checker
    # script commit id is store directly in the script
    file_dir = os.path.split(__file__)[0]
    SCRIPT_PATH = os.path.join(file_dir, "./vendor/spectre-meltdown-checker/spectre-meltdown-checker.sh")

    # '--variant 3' corresponds to Meltdown
    # example output from the script:
    # [{"NAME":"MELTDOWN","CVE":"CVE-2017-5754","VULNERABLE":false,"INFOS":"PTI mitigates the vulnerability"}]
    try:
        logger.debug("Running meltdown vulnerability checker")
        call = subprocess.Popen("bash %s --batch json --variant 3" %
                                SCRIPT_PATH, shell=True,
                                stdout=subprocess.PIPE,
                                stderr=subprocess.PIPE)

        # TODO / FIXME : here we are ignoring error messages ...
        # in particular on RPi2 and other hardware, the script complains about
        # "missing some kernel info (see -v), accuracy might be reduced"
        # Dunno what to do about that but we probably don't want to harass
        # users with this warning ...
        output, err = call.communicate()
        assert call.returncode in (0, 2, 3), "Return code: %s" % call.returncode

        # If there are multiple lines, sounds like there was some messages
        # in stdout that are not json >.> ... Try to get the actual json
        # stuff which should be the last line
        output = output.strip()
        if "\n" in output:
            logger.debug("Original meltdown checker output : %s" % output)
            output = output.split("\n")[-1]

        CVEs = json.loads(output)
        assert len(CVEs) == 1
        assert CVEs[0]["NAME"] == "MELTDOWN"
    except Exception as e:
        import traceback
        traceback.print_exc()
        logger.warning("Something wrong happened when trying to diagnose Meltdown vunerability, exception: %s" % e)
        raise Exception("Command output for failed meltdown check: '%s'" % output)

    logger.debug("Writing results from meltdown checker to cache file, %s" % cache_file)
    write_to_json(cache_file, CVEs)
    return CVEs[0]["VULNERABLE"]


def tools_port_available(port):
    """
    Check availability of a local port

    Keyword argument:
        port -- Port to check

    """
    try:
        s = socket.socket(socket.AF_INET, socket.SOCK_STREAM)
        s.settimeout(1)
        s.connect(("localhost", int(port)))
        s.close()
    except socket.error:
        return True
    else:
        return False


@is_unit_operation()
def tools_shutdown(operation_logger, force=False):
    shutdown = force
    if not shutdown:
        try:
            # Ask confirmation for server shutdown
            i = msignals.prompt(m18n.n('server_shutdown_confirm', answers='y/N'))
        except NotImplemented:
            pass
        else:
            if i.lower() == 'y' or i.lower() == 'yes':
                shutdown = True

    if shutdown:
        operation_logger.start()
        logger.warn(m18n.n('server_shutdown'))
        subprocess.check_call(['systemctl', 'poweroff'])


@is_unit_operation()
def tools_reboot(operation_logger, force=False):
    reboot = force
    if not reboot:
        try:
            # Ask confirmation for restoring
            i = msignals.prompt(m18n.n('server_reboot_confirm', answers='y/N'))
        except NotImplemented:
            pass
        else:
            if i.lower() == 'y' or i.lower() == 'yes':
                reboot = True
    if reboot:
        operation_logger.start()
        logger.warn(m18n.n('server_reboot'))
        subprocess.check_call(['systemctl', 'reboot'])


def tools_migrations_list(pending=False, done=False):
    """
    List existing migrations
    """

    # Check for option conflict
    if pending and done:
        raise YunohostError("migrations_list_conflict_pending_done")

    # Get all migrations
    migrations = _get_migrations_list()

    # If asked, filter pending or done migrations
    if pending or done:
        last_migration = tools_migrations_state()["last_run_migration"]
        last_migration = last_migration["number"] if last_migration else -1
        if done:
            migrations = [m for m in migrations if m.number <= last_migration]
        if pending:
            migrations = [m for m in migrations if m.number > last_migration]

    # Reduce to dictionnaries
    migrations = [{"id": migration.id,
                   "number": migration.number,
                   "name": migration.name,
                   "mode": migration.mode,
                   "description": migration.description,
                   "disclaimer": migration.disclaimer} for migration in migrations]

    return {"migrations": migrations}


def tools_migrations_migrate(target=None, skip=False, auto=False, accept_disclaimer=False):
    """
    Perform migrations
    """

    # state is a datastructure that represents the last run migration
    # it has this form:
    # {
    #     "last_run_migration": {
    #             "number": "00xx",
    #             "name": "some name",
    #         }
    # }
    state = tools_migrations_state()

    last_run_migration_number = state["last_run_migration"]["number"] if state["last_run_migration"] else 0

    # load all migrations
    migrations = _get_migrations_list()
    migrations = sorted(migrations, key=lambda x: x.number)

    if not migrations:
        logger.info(m18n.n('migrations_no_migrations_to_run'))
        return

    all_migration_numbers = [x.number for x in migrations]

    if target is None:
        target = migrations[-1].number

    # validate input, target must be "0" or a valid number
    elif target != 0 and target not in all_migration_numbers:
        raise YunohostError('migrations_bad_value_for_target', ", ".join(map(str, all_migration_numbers)))

    logger.debug(m18n.n('migrations_current_target', target))

    # no new migrations to run
    if target == last_run_migration_number:
        logger.info(m18n.n('migrations_no_migrations_to_run'))
        return

    logger.debug(m18n.n('migrations_show_last_migration', last_run_migration_number))

    # we need to run missing migrations
    if last_run_migration_number < target:
        logger.debug(m18n.n('migrations_forward'))
        # drop all already run migrations
        migrations = filter(lambda x: target >= x.number > last_run_migration_number, migrations)
        mode = "forward"

    # we need to go backward on already run migrations
    elif last_run_migration_number > target:
        logger.debug(m18n.n('migrations_backward'))
        # drop all not already run migrations
        migrations = filter(lambda x: target < x.number <= last_run_migration_number, migrations)
        mode = "backward"

    else:  # can't happen, this case is handle before
        raise Exception()

    # effectively run selected migrations
    for migration in migrations:

        if not skip:
            # If we are migrating in "automatic mode" (i.e. from debian configure
            # during an upgrade of the package) but we are asked to run migrations
            # to be ran manually by the user, stop there and ask the user to
            # run the migration manually.
            if auto and migration.mode == "manual":
                logger.warn(m18n.n('migrations_to_be_ran_manually',
                                   number=migration.number,
                                   name=migration.name))
                break

            # If some migrations have disclaimers,
            if migration.disclaimer:
                # require the --accept-disclaimer option. Otherwise, stop everything
                # here and display the disclaimer
                if not accept_disclaimer:
                    logger.warn(m18n.n('migrations_need_to_accept_disclaimer',
                                       number=migration.number,
                                       name=migration.name,
                                       disclaimer=migration.disclaimer))
                    break
                # --accept-disclaimer will only work for the first migration
                else:
                    accept_disclaimer = False

        # Start register change on system
        operation_logger = OperationLogger('tools_migrations_migrate_' + mode)
        operation_logger.start()

        if not skip:

            logger.info(m18n.n('migrations_show_currently_running_migration',
                               number=migration.number, name=migration.name))

            try:
                migration.operation_logger = operation_logger
                if mode == "forward":
                    migration.migrate()
                elif mode == "backward":
                    migration.backward()
                else:  # can't happen
                    raise Exception("Illegal state for migration: '%s', should be either 'forward' or 'backward'" % mode)
            except Exception as e:
                # migration failed, let's stop here but still update state because
                # we managed to run the previous ones
                msg = m18n.n('migrations_migration_has_failed',
                             exception=e,
                             number=migration.number,
                             name=migration.name)
                logger.error(msg, exc_info=1)
                operation_logger.error(msg)
                break
            else:
                logger.success(m18n.n('migrations_success',
                                      number=migration.number, name=migration.name))

        else:  # if skip
            logger.warn(m18n.n('migrations_skip_migration',
                               number=migration.number,
                               name=migration.name))

        # update the state to include the latest run migration
        state["last_run_migration"] = {
            "number": migration.number,
            "name": migration.name
        }

        operation_logger.success()

        # Skip migrations one at a time
        if skip:
            break

    # special case where we want to go back from the start
    if target == 0:
        state["last_run_migration"] = None

    write_to_json(MIGRATIONS_STATE_PATH, state)


def tools_migrations_state():
    """
    Show current migration state
    """
    if not os.path.exists(MIGRATIONS_STATE_PATH):
        return {"last_run_migration": None}

    return read_json(MIGRATIONS_STATE_PATH)


def tools_shell(auth, command=None):
    """
    Launch an (i)python shell in the YunoHost context.

    This is entirely aim for development.
    """

    if command:
        exec(command)
        return

    logger.warn("The \033[1;34mauth\033[0m is available in this context")
    try:
        from IPython import embed
        embed()
    except ImportError:
        logger.warn("You don't have IPython installed, consider installing it as it is way better than the standard shell.")
        logger.warn("Falling back on the standard shell.")

        import readline  # will allow Up/Down/History in the console
        readline  # to please pyflakes
        import code
        vars = globals().copy()
        vars.update(locals())
        shell = code.InteractiveConsole(vars)
        shell.interact()


def _get_migrations_list():
    migrations = []

    try:
        from . import data_migrations
    except ImportError:
        # not data migrations present, return empty list
        return migrations

    migrations_path = data_migrations.__path__[0]

    if not os.path.exists(migrations_path):
        logger.warn(m18n.n('migrations_cant_reach_migration_file', migrations_path))
        return migrations

    for migration_file in filter(lambda x: re.match("^\d+_[a-zA-Z0-9_]+\.py$", x), os.listdir(migrations_path)):
        migrations.append(_load_migration(migration_file))

    return sorted(migrations, key=lambda m: m.id)


def _get_migration_by_name(migration_name):
    """
    Low-level / "private" function to find a migration by its name
    """

    try:
        from . import data_migrations
    except ImportError:
        raise AssertionError("Unable to find migration with name %s" % migration_name)

    migrations_path = data_migrations.__path__[0]
    migrations_found = filter(lambda x: re.match("^\d+_%s\.py$" % migration_name, x), os.listdir(migrations_path))

    assert len(migrations_found) == 1, "Unable to find migration with name %s" % migration_name

    return _load_migration(migrations_found[0])


def _load_migration(migration_file):

    migration_id = migration_file[:-len(".py")]

    number, name = migration_id.split("_", 1)

    logger.debug(m18n.n('migrations_loading_migration',
                        number=number, name=name))

    try:
        # this is python builtin method to import a module using a name, we
        # use that to import the migration as a python object so we'll be
        # able to run it in the next loop
        module = import_module("yunohost.data_migrations.{}".format(migration_id))
        return module.MyMigration(migration_id)
    except Exception:
        import traceback
        traceback.print_exc()

        raise YunohostError('migrations_error_failed_to_load_migration',
                            number=number, name=name)


def _skip_all_migrations():
    """
    Skip all pending migrations.
    This is meant to be used during postinstall to
    initialize the migration system.
    """
    state = tools_migrations_state()

    # load all migrations
    migrations = _get_migrations_list()
    migrations = sorted(migrations, key=lambda x: x.number)
    last_migration = migrations[-1]

    state["last_run_migration"] = {
        "number": last_migration.number,
        "name": last_migration.name
    }
    write_to_json(MIGRATIONS_STATE_PATH, state)


class Migration(object):

    # Those are to be implemented by daughter classes

    mode = "auto"

    def forward(self):
        raise NotImplementedError()

    def backward(self):
        pass

    @property
    def disclaimer(self):
        return None

    # The followings shouldn't be overriden

    def migrate(self):
        self.forward()

    def __init__(self, id_):
        self.id = id_
        self.number = int(self.id.split("_", 1)[0])
        self.name = self.id.split("_", 1)[1]

    @property
    def description(self):
        return m18n.n("migration_description_%s" % self.id)<|MERGE_RESOLUTION|>--- conflicted
+++ resolved
@@ -488,14 +488,6 @@
         command = "LC_ALL=C apt update"
         # TODO : add @is_unit_operation to tools_update so that the
         # debug output can be fetched when there's an issue...
-<<<<<<< HEAD
-        callbacks = (
-            # stdout goes to debug
-            lambda l: logger.debug(l.rstrip()),
-            # stderr goes to warning
-            # FIXME : filter the damn "CLI interface not stable" from apt >.>
-            lambda l: logger.warning(l.rstrip()),
-=======
 
         # Filter boring message about "apt not having a stable CLI interface"
         # Also keep track of wether or not we encountered a warning...
@@ -511,7 +503,6 @@
             lambda l: logger.debug(l.rstrip()),
             # stderr goes to warning except for the boring apt messages
             lambda l: logger.warning(l.rstrip()) if is_legit_warning(l) else logger.debug(l.rstrip())
->>>>>>> 84c380ab
         )
 
         logger.info(m18n.n('updating_apt_cache'))
@@ -519,20 +510,10 @@
         returncode = call_async_output(command, callbacks, shell=True)
 
         if returncode != 0:
-<<<<<<< HEAD
-
-            # TODO : here, we should run something like a
-            # `cat /etc/apt/sources.list /etc/apt/sources.list.d/*`
-            # and append it to the error message to improve debugging
-
-            raise YunohostError('update_cache_failed')
-
-=======
             raise YunohostError('update_apt_cache_failed', sourceslist='\n'.join(_dump_sources_list()))
         elif warnings:
             logger.error(m18n.n('update_apt_cache_warning', sourceslist='\n'.join(_dump_sources_list())))
 
->>>>>>> 84c380ab
         packages = list(_list_upgradable_apt_packages())
         logger.debug(m18n.n('done'))
 
@@ -589,8 +570,6 @@
         }
 
 
-<<<<<<< HEAD
-=======
 def _dump_sources_list():
 
     filenames = glob("/etc/apt/sources.list") + glob("/etc/apt/sources.list.d/*")
@@ -602,7 +581,6 @@
                 yield filename.replace("/etc/apt/", "") + ":" + line.strip()
 
 
->>>>>>> 84c380ab
 @is_unit_operation()
 def tools_upgrade(operation_logger, auth, ignore_apps=False, ignore_packages=False):
     """
