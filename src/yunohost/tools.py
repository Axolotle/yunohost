# -*- coding: utf-8 -*-

""" License

    Copyright (C) 2013 YunoHost

    This program is free software; you can redistribute it and/or modify
    it under the terms of the GNU Affero General Public License as published
    by the Free Software Foundation, either version 3 of the License, or
    (at your option) any later version.

    This program is distributed in the hope that it will be useful,
    but WITHOUT ANY WARRANTY; without even the implied warranty of
    MERCHANTABILITY or FITNESS FOR A PARTICULAR PURPOSE.  See the
    GNU Affero General Public License for more details.

    You should have received a copy of the GNU Affero General Public License
    along with this program; if not, see http://www.gnu.org/licenses

"""

""" yunohost_tools.py

    Specific tools
"""
import re
import os
import yaml
import subprocess
import pwd
from importlib import import_module

from moulinette import msignals, m18n
from moulinette.utils.log import getActionLogger
from moulinette.utils.process import check_output, call_async_output
from moulinette.utils.filesystem import read_yaml, write_to_yaml

from yunohost.app import _update_apps_catalog, app_info, app_upgrade, _initialize_apps_catalog_system
from yunohost.domain import domain_add
from yunohost.dyndns import _dyndns_available, _dyndns_provides
from yunohost.firewall import firewall_upnp
from yunohost.service import service_start, service_enable
from yunohost.regenconf import regen_conf
from yunohost.utils.packages import _dump_sources_list, _list_upgradable_apt_packages, ynh_packages_version
from yunohost.utils.error import YunohostError
from yunohost.log import is_unit_operation, OperationLogger

# FIXME this is a duplicate from apps.py
APPS_SETTING_PATH = '/etc/yunohost/apps/'
MIGRATIONS_STATE_PATH = "/etc/yunohost/migrations.yaml"

logger = getActionLogger('yunohost.tools')


def tools_versions():
    return ynh_packages_version()


def tools_ldapinit():
    """
    YunoHost LDAP initialization


    """

    with open('/usr/share/yunohost/yunohost-config/moulinette/ldap_scheme.yml') as f:
        ldap_map = yaml.load(f)

    from yunohost.utils.ldap import _get_ldap_interface
    ldap = _get_ldap_interface()

    for rdn, attr_dict in ldap_map['parents'].items():
        try:
            ldap.add(rdn, attr_dict)
        except Exception as e:
            logger.warn("Error when trying to inject '%s' -> '%s' into ldap: %s" % (rdn, attr_dict, e))

    for rdn, attr_dict in ldap_map['children'].items():
        try:
            ldap.add(rdn, attr_dict)
        except Exception as e:
            logger.warn("Error when trying to inject '%s' -> '%s' into ldap: %s" % (rdn, attr_dict, e))

    for rdn, attr_dict in ldap_map['depends_children'].items():
        try:
            ldap.add(rdn, attr_dict)
        except Exception as e:
            logger.warn("Error when trying to inject '%s' -> '%s' into ldap: %s" % (rdn, attr_dict, e))

    admin_dict = {
        'cn': ['admin'],
        'uid': ['admin'],
        'description': ['LDAP Administrator'],
        'gidNumber': ['1007'],
        'uidNumber': ['1007'],
        'homeDirectory': ['/home/admin'],
        'loginShell': ['/bin/bash'],
        'objectClass': ['organizationalRole', 'posixAccount', 'simpleSecurityObject'],
        'userPassword': ['yunohost']
    }

    ldap.update('cn=admin', admin_dict)

    # Force nscd to refresh cache to take admin creation into account
    subprocess.call(['nscd', '-i', 'passwd'])

    # Check admin actually exists now
    try:
        pwd.getpwnam("admin")
    except KeyError:
        logger.error(m18n.n('ldap_init_failed_to_create_admin'))
        raise YunohostError('installation_failed')

    try:
        # Attempt to create user home folder
        subprocess.check_call(["mkhomedir_helper", "admin"])
    except subprocess.CalledProcessError:
        if not os.path.isdir('/home/{0}'.format("admin")):
            logger.warning(m18n.n('user_home_creation_failed'),
                           exc_info=1)

    logger.success(m18n.n('ldap_initialized'))


def tools_adminpw(new_password, check_strength=True):
    """
    Change admin password

    Keyword argument:
        new_password

    """
    from yunohost.user import _hash_user_password
    from yunohost.utils.password import assert_password_is_strong_enough
    import spwd

    if check_strength:
        assert_password_is_strong_enough("admin", new_password)

    # UNIX seems to not like password longer than 127 chars ...
    # e.g. SSH login gets broken (or even 'su admin' when entering the password)
    if len(new_password) >= 127:
        raise YunohostError('admin_password_too_long')

    new_hash = _hash_user_password(new_password)

    from yunohost.utils.ldap import _get_ldap_interface
    ldap = _get_ldap_interface()

    try:
        ldap.update("cn=admin", {"userPassword": [new_hash], })
    except:
        logger.exception('unable to change admin password')
        raise YunohostError('admin_password_change_failed')
    else:
        # Write as root password
        try:
            hash_root = spwd.getspnam("root").sp_pwd

            with open('/etc/shadow', 'r') as before_file:
                before = before_file.read()

            with open('/etc/shadow', 'w') as after_file:
                after_file.write(before.replace("root:" + hash_root,
                                                "root:" + new_hash.replace('{CRYPT}', '')))
        # An IOError may be thrown if for some reason we can't read/write /etc/passwd
        # A KeyError could also be thrown if 'root' is not in /etc/passwd in the first place (for example because no password defined ?)
        # (c.f. the line about getspnam)
        except (IOError, KeyError):
            logger.warning(m18n.n('root_password_desynchronized'))
            return

        logger.info(m18n.n("root_password_replaced_by_admin_password"))
        logger.success(m18n.n('admin_password_changed'))


def tools_maindomain(new_main_domain=None):
    from yunohost.domain import domain_main_domain
    logger.warning(m18n.g("deprecated_command_alias", prog="yunohost", old="tools maindomain", new="domain main-domain"))
    return domain_main_domain(new_main_domain=new_main_domain)


def _set_hostname(hostname, pretty_hostname=None):
    """
    Change the machine hostname using hostnamectl
    """

    if not pretty_hostname:
        pretty_hostname = "(YunoHost/%s)" % hostname

    # First clear nsswitch cache for hosts to make sure hostname is resolved...
    subprocess.call(['nscd', '-i', 'hosts'])

    # Then call hostnamectl
    commands = [
        "hostnamectl --static    set-hostname".split() + [hostname],
        "hostnamectl --transient set-hostname".split() + [hostname],
        "hostnamectl --pretty    set-hostname".split() + [pretty_hostname]
    ]

    for command in commands:
        p = subprocess.Popen(command,
                             stdout=subprocess.PIPE,
                             stderr=subprocess.STDOUT)

        out, _ = p.communicate()

        if p.returncode != 0:
            logger.warning(command)
            logger.warning(out)
            logger.error(m18n.n('domain_hostname_failed'))
        else:
            logger.debug(out)


def _detect_virt():
    """
    Returns the output of systemd-detect-virt (so e.g. 'none' or 'lxc' or ...)
    You can check the man of the command to have a list of possible outputs...
    """

    p = subprocess.Popen("systemd-detect-virt".split(),
                         stdout=subprocess.PIPE,
                         stderr=subprocess.STDOUT)

    out, _ = p.communicate()
    return out.split()[0]


@is_unit_operation()
def tools_postinstall(operation_logger, domain, password, ignore_dyndns=False,
                      force_password=False, force_diskspace=False):
    """
    YunoHost post-install

    Keyword argument:
        domain -- YunoHost main domain
        ignore_dyndns -- Do not subscribe domain to a DynDNS service (only
        needed for nohost.me, noho.st domains)
        password -- YunoHost admin password

    """
    from yunohost.utils.password import assert_password_is_strong_enough
    from yunohost.domain import domain_main_domain
    import psutil

    dyndns_provider = "dyndns.yunohost.org"

    # Do some checks at first
    if os.path.isfile('/etc/yunohost/installed'):
        raise YunohostError('yunohost_already_installed')

    if os.path.isdir("/etc/yunohost/apps") and os.listdir("/etc/yunohost/apps") != []:
        raise YunohostError("It looks like you're trying to re-postinstall a system that was already working previously ... If you recently had some bug or issues with your installation, please first discuss with the team on how to fix the situation instead of savagely re-running the postinstall ...", raw_msg=True)

    # Check there's at least 10 GB on the rootfs...
    disk_partitions = sorted(psutil.disk_partitions(), key=lambda k: k.mountpoint)
    main_disk_partitions = [d for d in disk_partitions if d.mountpoint in ['/', '/var']]
    main_space = sum([psutil.disk_usage(d.mountpoint).total for d in main_disk_partitions])
    GB = 1024**3
    if not force_diskspace and main_space < 10 * GB:
        raise YunohostError("postinstall_low_rootfsspace")

    # Check password
    if not force_password:
        assert_password_is_strong_enough("admin", password)

    if not ignore_dyndns:
        # Check if yunohost dyndns can handle the given domain
        # (i.e. is it a .nohost.me ? a .noho.st ?)
        try:
            is_nohostme_or_nohost = _dyndns_provides(dyndns_provider, domain)
        # If an exception is thrown, most likely we don't have internet
        # connectivity or something. Assume that this domain isn't manageable
        # and inform the user that we could not contact the dyndns host server.
        except:
            logger.warning(m18n.n('dyndns_provider_unreachable',
                                  provider=dyndns_provider))
            is_nohostme_or_nohost = False

        # If this is a nohost.me/noho.st, actually check for availability
        if is_nohostme_or_nohost:
            # (Except if the user explicitly said he/she doesn't care about dyndns)
            if ignore_dyndns:
                dyndns = False
            # Check if the domain is available...
            elif _dyndns_available(dyndns_provider, domain):
                dyndns = True
            # If not, abort the postinstall
            else:
                raise YunohostError('dyndns_unavailable', domain=domain)
        else:
            dyndns = False
    else:
        dyndns = False

    if os.system("iptables -V >/dev/null 2>/dev/null") != 0:
        raise YunohostError("iptables/nftables does not seems to be working on your setup. You may be in a container or your kernel does have the proper modules loaded. Sometimes, rebooting the machine may solve the issue.", raw_msg=True)

    operation_logger.start()
    logger.info(m18n.n('yunohost_installing'))

    regen_conf(['nslcd', 'nsswitch'], force=True)

    # Initialize LDAP for YunoHost
    # TODO: Improve this part by integrate ldapinit into conf_regen hook
    tools_ldapinit()

<<<<<<< HEAD
    # Create SSL CA
    regen_conf(['ssl'], force=True)
    ssl_dir = '/usr/share/yunohost/yunohost-config/ssl/yunoCA'
    # (Update the serial so that it's specific to this very instance)
    os.system("openssl rand -hex 19 > %s/serial" % ssl_dir)
    commands = [
        'rm %s/index.txt' % ssl_dir,
        'touch %s/index.txt' % ssl_dir,
        'cp %s/openssl.cnf %s/openssl.ca.cnf' % (ssl_dir, ssl_dir),
        'sed -i s/yunohost.org/%s/g %s/openssl.ca.cnf ' % (domain, ssl_dir),
        'openssl req -x509 -new -config %s/openssl.ca.cnf -days 3650 -out %s/ca/cacert.pem -keyout %s/ca/cakey.pem -nodes -batch -subj /CN=%s/O=%s' % (ssl_dir, ssl_dir, ssl_dir, domain, os.path.splitext(domain)[0]),
        'cp %s/ca/cacert.pem /etc/ssl/certs/ca-yunohost_crt.pem' % ssl_dir,
        'update-ca-certificates'
    ]

    for command in commands:
        p = subprocess.Popen(
            command.split(), stdout=subprocess.PIPE, stderr=subprocess.STDOUT)

        out, _ = p.communicate()

        if p.returncode != 0:
            logger.warning(out)
            raise YunohostError('yunohost_ca_creation_failed')
        else:
            logger.debug(out)

    logger.success(m18n.n('yunohost_ca_creation_success'))
=======
    # Create required folders
    folders_to_create = [
        '/etc/yunohost/apps',
        '/etc/yunohost/certs',
        '/var/cache/yunohost/repo',
        '/home/yunohost.backup',
        '/home/yunohost.app'
    ]

    for folder in [x for x in folders_to_create if not os.path.exists(x)]:
        os.makedirs(folder)

    # Change folders permissions
    os.system('chmod 755 /home/yunohost.app')

    # Init ssowat's conf.json.persistent
    if not os.path.exists('/etc/ssowat/conf.json.persistent'):
        write_to_json('/etc/ssowat/conf.json.persistent', {})

    os.system('chmod 644 /etc/ssowat/conf.json.persistent')
>>>>>>> 68e24c98

    # New domain config
    domain_add(domain, dyndns)
    domain_main_domain(domain)

    # Change LDAP admin password
    tools_adminpw(password, check_strength=not force_password)

    # Enable UPnP silently and reload firewall
    firewall_upnp('enable', no_refresh=True)

    # Initialize the apps catalog system
    _initialize_apps_catalog_system()

    # Try to update the apps catalog ...
    # we don't fail miserably if this fails,
    # because that could be for example an offline installation...
    try:
        _update_apps_catalog()
    except Exception as e:
        logger.warning(str(e))

    # Init migrations (skip them, no need to run them on a fresh system)
    _skip_all_migrations()

    os.system('touch /etc/yunohost/installed')

    # Enable and start YunoHost firewall at boot time
    service_enable("yunohost-firewall")
    service_start("yunohost-firewall")

    regen_conf(names=["ssh"], force=True)

    # Restore original ssh conf, as chosen by the
    # admin during the initial install
    #
    # c.f. the install script and in particular
    # https://github.com/YunoHost/install_script/pull/50
    # The user can now choose during the install to keep
    # the initial, existing sshd configuration
    # instead of YunoHost's recommended conf
    #
    original_sshd_conf = '/etc/ssh/sshd_config.before_yunohost'
    if os.path.exists(original_sshd_conf):
        os.rename(original_sshd_conf, '/etc/ssh/sshd_config')

    regen_conf(force=True)

    logger.success(m18n.n('yunohost_configured'))

    logger.warning(m18n.n('yunohost_postinstall_end_tip'))


def tools_regen_conf(names=[], with_diff=False, force=False, dry_run=False,
                     list_pending=False):
    return regen_conf(names, with_diff, force, dry_run, list_pending)


def tools_update(apps=False, system=False):
    """
    Update apps & system package cache

    Keyword arguments:
        system -- Fetch available system packages upgrades (equivalent to apt update)
        apps -- Fetch the application list to check which apps can be upgraded
    """

    # If neither --apps nor --system specified, do both
    if not apps and not system:
        apps = True
        system = True

    upgradable_system_packages = []
    if system:

        # Update APT cache
        # LC_ALL=C is here to make sure the results are in english
        command = "LC_ALL=C apt-get update -o Acquire::Retries=3"

        # Filter boring message about "apt not having a stable CLI interface"
        # Also keep track of wether or not we encountered a warning...
        warnings = []

        def is_legit_warning(m):
            legit_warning = m.rstrip() and "apt does not have a stable CLI interface" not in m.rstrip()
            if legit_warning:
                warnings.append(m)
            return legit_warning

        callbacks = (
            # stdout goes to debug
            lambda l: logger.debug(l.rstrip()),
            # stderr goes to warning except for the boring apt messages
            lambda l: logger.warning(l.rstrip()) if is_legit_warning(l) else logger.debug(l.rstrip())
        )

        logger.info(m18n.n('updating_apt_cache'))

        returncode = call_async_output(command, callbacks, shell=True)

        if returncode != 0:
            raise YunohostError('update_apt_cache_failed', sourceslist='\n'.join(_dump_sources_list()))
        elif warnings:
            logger.error(m18n.n('update_apt_cache_warning', sourceslist='\n'.join(_dump_sources_list())))

        upgradable_system_packages = list(_list_upgradable_apt_packages())
        logger.debug(m18n.n('done'))

    upgradable_apps = []
    if apps:
        try:
            _update_apps_catalog()
        except YunohostError as e:
            logger.error(str(e))

        upgradable_apps = list(_list_upgradable_apps())

    if len(upgradable_apps) == 0 and len(upgradable_system_packages) == 0:
        logger.info(m18n.n('already_up_to_date'))

    return {'system': upgradable_system_packages, 'apps': upgradable_apps}


def _list_upgradable_apps():

    app_list_installed = os.listdir(APPS_SETTING_PATH)
    for app_id in app_list_installed:

        app_dict = app_info(app_id, full=True)

        if app_dict["upgradable"] == "yes":

            # FIXME : would make more sense for these infos to be computed
            # directly in app_info and used to check the upgradability of
            # the app...
            current_version = app_dict.get("manifest", {}).get("version", "?")
            current_commit = app_dict.get("settings", {}).get("current_revision", "?")[:7]
            new_version = app_dict.get("from_catalog", {}).get("manifest", {}).get("version", "?")
            new_commit = app_dict.get("from_catalog", {}).get("git", {}).get("revision", "?")[:7]

            if current_version == new_version:
                current_version += " (" + current_commit + ")"
                new_version += " (" + new_commit + ")"

            yield {
                'id': app_id,
                'label': app_dict['label'],
                'current_version': current_version,
                'new_version': new_version
            }


@is_unit_operation()
def tools_upgrade(operation_logger, apps=None, system=False, allow_yunohost_upgrade=True):
    """
    Update apps & package cache, then display changelog

    Keyword arguments:
       apps -- List of apps to upgrade (or [] to update all apps)
       system -- True to upgrade system
    """
    from yunohost.utils import packages
    if packages.dpkg_is_broken():
        raise YunohostError("dpkg_is_broken")

    # Check for obvious conflict with other dpkg/apt commands already running in parallel
    if not packages.dpkg_lock_available():
        raise YunohostError("dpkg_lock_not_available")

    if system is not False and apps is not None:
        raise YunohostError("tools_upgrade_cant_both")

    if system is False and apps is None:
        raise YunohostError("tools_upgrade_at_least_one")

    #
    # Apps
    # This is basically just an alias to yunohost app upgrade ...
    #

    if apps is not None:

        # Make sure there's actually something to upgrade

        upgradable_apps = [app["id"] for app in _list_upgradable_apps()]

        if not upgradable_apps or (len(apps) and all(app not in upgradable_apps for app in apps)):
            logger.info(m18n.n("apps_already_up_to_date"))
            return

        # Actually start the upgrades

        try:
            app_upgrade(app=apps)
        except Exception as e:
            logger.warning('unable to upgrade apps: %s' % str(e))
            logger.error(m18n.n('app_upgrade_some_app_failed'))

        return

    #
    # System
    #

    if system is True:

        # Check that there's indeed some packages to upgrade
        upgradables = list(_list_upgradable_apt_packages())
        if not upgradables:
            logger.info(m18n.n('already_up_to_date'))

        logger.info(m18n.n('upgrading_packages'))
        operation_logger.start()

        # Critical packages are packages that we can't just upgrade
        # randomly from yunohost itself... upgrading them is likely to
        critical_packages = ["moulinette", "yunohost", "yunohost-admin", "ssowat"]

        critical_packages_upgradable = [p["name"] for p in upgradables if p["name"] in critical_packages]
        noncritical_packages_upgradable = [p["name"] for p in upgradables if p["name"] not in critical_packages]

        # Prepare dist-upgrade command
        dist_upgrade = "DEBIAN_FRONTEND=noninteractive"
        dist_upgrade += " APT_LISTCHANGES_FRONTEND=none"
        dist_upgrade += " apt-get"
        dist_upgrade += " --fix-broken --show-upgraded --assume-yes --quiet -o=Dpkg::Use-Pty=0"
        for conf_flag in ["old", "miss", "def"]:
            dist_upgrade += ' -o Dpkg::Options::="--force-conf{}"'.format(conf_flag)
        dist_upgrade += " dist-upgrade"

        #
        # "Regular" packages upgrade
        #
        if noncritical_packages_upgradable:

            logger.info(m18n.n("tools_upgrade_regular_packages"))

            # Mark all critical packages as held
            for package in critical_packages:
                check_output("apt-mark hold %s" % package)

            # Doublecheck with apt-mark showhold that packages are indeed held ...
            held_packages = check_output("apt-mark showhold").split("\n")
            if any(p not in held_packages for p in critical_packages):
                logger.warning(m18n.n("tools_upgrade_cant_hold_critical_packages"))
                operation_logger.error(m18n.n('packages_upgrade_failed'))
                raise YunohostError(m18n.n('packages_upgrade_failed'))

            logger.debug("Running apt command :\n{}".format(dist_upgrade))

            def is_relevant(l):
                irrelevants = [
                    "service sudo-ldap already provided",
                    "Reading database ..."
                ]
                return all(i not in l.rstrip() for i in irrelevants)

            callbacks = (
                lambda l: logger.info("+ " + l.rstrip() + "\r") if is_relevant(l) else logger.debug(l.rstrip() + "\r"),
                lambda l: logger.warning(l.rstrip()) if is_relevant(l) else logger.debug(l.rstrip()),
            )
            returncode = call_async_output(dist_upgrade, callbacks, shell=True)
            if returncode != 0:
                upgradables = list(_list_upgradable_apt_packages())
                noncritical_packages_upgradable = [p["name"] for p in upgradables if p["name"] not in critical_packages]
                logger.warning(m18n.n('tools_upgrade_regular_packages_failed',
                                      packages_list=', '.join(noncritical_packages_upgradable)))
                operation_logger.error(m18n.n('packages_upgrade_failed'))
                raise YunohostError(m18n.n('packages_upgrade_failed'))

        #
        # Critical packages upgrade
        #
        if critical_packages_upgradable and allow_yunohost_upgrade:

            logger.info(m18n.n("tools_upgrade_special_packages"))

            # Mark all critical packages as unheld
            for package in critical_packages:
                check_output("apt-mark unhold %s" % package)

            # Doublecheck with apt-mark showhold that packages are indeed unheld ...
            held_packages = check_output("apt-mark showhold").split("\n")
            if any(p in held_packages for p in critical_packages):
                logger.warning(m18n.n("tools_upgrade_cant_unhold_critical_packages"))
                operation_logger.error(m18n.n('packages_upgrade_failed'))
                raise YunohostError(m18n.n('packages_upgrade_failed'))

            #
            # Here we use a dirty hack to run a command after the current
            # "yunohost tools upgrade", because the upgrade of yunohost
            # will also trigger other yunohost commands (e.g. "yunohost tools migrations run")
            # (also the upgrade of the package, if executed from the webadmin, is
            # likely to kill/restart the api which is in turn likely to kill this
            # command before it ends...)
            #
            logfile = operation_logger.log_path
            dist_upgrade = dist_upgrade + " 2>&1 | tee -a {}".format(logfile)

            MOULINETTE_LOCK = "/var/run/moulinette_yunohost.lock"
            wait_until_end_of_yunohost_command = "(while [ -f {} ]; do sleep 2; done)".format(MOULINETTE_LOCK)
            mark_success = "(echo 'Done!' | tee -a {} && echo 'success: true' >> {})".format(logfile, operation_logger.md_path)
            mark_failure = "(echo 'Failed :(' | tee -a {} && echo 'success: false' >> {})".format(logfile, operation_logger.md_path)
            update_log_metadata = "sed -i \"s/ended_at: .*$/ended_at: $(date -u +'%Y-%m-%d %H:%M:%S.%N')/\" {}"
            update_log_metadata = update_log_metadata.format(operation_logger.md_path)

            # Dirty hack such that the operation_logger does not add ended_at
            # and success keys in the log metadata.  (c.f. the code of the
            # is_unit_operation + operation_logger.close()) We take care of
            # this ourselves (c.f. the mark_success and updated_log_metadata in
            # the huge command launched by os.system)
            operation_logger.ended_at = "notyet"

            upgrade_completed = "\n" + m18n.n("tools_upgrade_special_packages_completed")
            command = "({wait} && {dist_upgrade}) && {mark_success} || {mark_failure}; {update_metadata}; echo '{done}'".format(
                      wait=wait_until_end_of_yunohost_command,
                      dist_upgrade=dist_upgrade,
                      mark_success=mark_success,
                      mark_failure=mark_failure,
                      update_metadata=update_log_metadata,
                      done=upgrade_completed)

            logger.warning(m18n.n("tools_upgrade_special_packages_explanation"))
            logger.debug("Running command :\n{}".format(command))
            open("/tmp/yunohost-selfupgrade", "w").write("rm /tmp/yunohost-selfupgrade; " + command)
            # Using systemd-run --scope is like nohup/disown and &, but more robust somehow
            # (despite using nohup/disown and &, the self-upgrade process was still getting killed...)
            # ref: https://unix.stackexchange.com/questions/420594/why-process-killed-with-nohup
            # (though I still don't understand it 100%...)
            os.system("systemd-run --scope bash /tmp/yunohost-selfupgrade &")
            return

        else:
            logger.success(m18n.n('system_upgraded'))
            operation_logger.success()


@is_unit_operation()
def tools_shutdown(operation_logger, force=False):
    shutdown = force
    if not shutdown:
        try:
            # Ask confirmation for server shutdown
            i = msignals.prompt(m18n.n('server_shutdown_confirm', answers='y/N'))
        except NotImplemented:
            pass
        else:
            if i.lower() == 'y' or i.lower() == 'yes':
                shutdown = True

    if shutdown:
        operation_logger.start()
        logger.warn(m18n.n('server_shutdown'))
        subprocess.check_call(['systemctl', 'poweroff'])


@is_unit_operation()
def tools_reboot(operation_logger, force=False):
    reboot = force
    if not reboot:
        try:
            # Ask confirmation for restoring
            i = msignals.prompt(m18n.n('server_reboot_confirm', answers='y/N'))
        except NotImplemented:
            pass
        else:
            if i.lower() == 'y' or i.lower() == 'yes':
                reboot = True
    if reboot:
        operation_logger.start()
        logger.warn(m18n.n('server_reboot'))
        subprocess.check_call(['systemctl', 'reboot'])


def tools_shell(command=None):
    """
    Launch an (i)python shell in the YunoHost context.

    This is entirely aim for development.
    """

    from yunohost.utils.ldap import _get_ldap_interface
    ldap = _get_ldap_interface()

    if command:
        exec(command)
        return

    logger.warn("The \033[1;34mldap\033[0m interface is available in this context")
    try:
        from IPython import embed
        embed()
    except ImportError:
        logger.warn("You don't have IPython installed, consider installing it as it is way better than the standard shell.")
        logger.warn("Falling back on the standard shell.")

        import readline  # will allow Up/Down/History in the console
        readline  # to please pyflakes
        import code
        vars = globals().copy()
        vars.update(locals())
        shell = code.InteractiveConsole(vars)
        shell.interact()


# ############################################ #
#                                              #
#            Migrations management             #
#                                              #
# ############################################ #

def tools_migrations_list(pending=False, done=False):
    """
    List existing migrations
    """

    # Check for option conflict
    if pending and done:
        raise YunohostError("migrations_list_conflict_pending_done")

    # Get all migrations
    migrations = _get_migrations_list()

    # Reduce to dictionnaries
    migrations = [{"id": migration.id,
                   "number": migration.number,
                   "name": migration.name,
                   "mode": migration.mode,
                   "state": migration.state,
                   "description": migration.description,
                   "disclaimer": migration.disclaimer} for migration in migrations]

    # If asked, filter pending or done migrations
    if pending or done:
        if done:
            migrations = [m for m in migrations if m["state"] != "pending"]
        if pending:
            migrations = [m for m in migrations if m["state"] == "pending"]

    return {"migrations": migrations}


def tools_migrations_run(targets=[], skip=False, auto=False, force_rerun=False, accept_disclaimer=False):
    """
    Perform migrations

    targets        A list migrations to run (all pendings by default)
    --skip         Skip specified migrations (to be used only if you know what you are doing) (must explicit which migrations)
    --auto         Automatic mode, won't run manual migrations (to be used only if you know what you are doing)
    --force-rerun  Re-run already-ran migrations (to be used only if you know what you are doing)(must explicit which migrations)
    --accept-disclaimer  Accept disclaimers of migrations (please read them before using this option) (only valid for one migration)
    """

    all_migrations = _get_migrations_list()

    # Small utility that allows up to get a migration given a name, id or number later
    def get_matching_migration(target):
        for m in all_migrations:
            if m.id == target or m.name == target or m.id.split("_")[0] == target:
                return m

        raise YunohostError("migrations_no_such_migration", id=target)

    # auto, skip and force are exclusive options
    if auto + skip + force_rerun > 1:
        raise YunohostError("migrations_exclusive_options")

    # If no target specified
    if not targets:
        # skip, revert or force require explicit targets
        if (skip or force_rerun):
            raise YunohostError("migrations_must_provide_explicit_targets")

        # Otherwise, targets are all pending migrations
        targets = [m for m in all_migrations if m.state == "pending"]

    # If explicit targets are provided, we shall validate them
    else:
        targets = [get_matching_migration(t) for t in targets]
        done = [t.id for t in targets if t.state != "pending"]
        pending = [t.id for t in targets if t.state == "pending"]

        if skip and done:
            raise YunohostError("migrations_not_pending_cant_skip", ids=', '.join(done))
        if force_rerun and pending:
            raise YunohostError("migrations_pending_cant_rerun", ids=', '.join(pending))
        if not (skip or force_rerun) and done:
            raise YunohostError("migrations_already_ran", ids=', '.join(done))

    # So, is there actually something to do ?
    if not targets:
        logger.info(m18n.n('migrations_no_migrations_to_run'))
        return

    # Actually run selected migrations
    for migration in targets:

        # If we are migrating in "automatic mode" (i.e. from debian configure
        # during an upgrade of the package) but we are asked for running
        # migrations to be ran manually by the user, stop there and ask the
        # user to run the migration manually.
        if auto and migration.mode == "manual":
            logger.warn(m18n.n('migrations_to_be_ran_manually', id=migration.id))

            # We go to the next migration
            continue

        # Check for migration dependencies
        if not skip:
            dependencies = [get_matching_migration(dep) for dep in migration.dependencies]
            pending_dependencies = [dep.id for dep in dependencies if dep.state == "pending"]
            if pending_dependencies:
                logger.error(m18n.n('migrations_dependencies_not_satisfied',
                                    id=migration.id,
                                    dependencies_id=', '.join(pending_dependencies)))
                continue

        # If some migrations have disclaimers (and we're not trying to skip them)
        if migration.disclaimer and not skip:
            # require the --accept-disclaimer option.
            # Otherwise, go to the next migration
            if not accept_disclaimer:
                logger.warn(m18n.n('migrations_need_to_accept_disclaimer',
                                   id=migration.id,
                                   disclaimer=migration.disclaimer))
                continue
            # --accept-disclaimer will only work for the first migration
            else:
                accept_disclaimer = False

        # Start register change on system
        operation_logger = OperationLogger('tools_migrations_migrate_forward')
        operation_logger.start()

        if skip:
            logger.warn(m18n.n('migrations_skip_migration', id=migration.id))
            migration.state = "skipped"
            _write_migration_state(migration.id, "skipped")
            operation_logger.success()
        else:

            try:
                migration.operation_logger = operation_logger
                logger.info(m18n.n('migrations_running_forward', id=migration.id))
                migration.run()
            except Exception as e:
                # migration failed, let's stop here but still update state because
                # we managed to run the previous ones
                msg = m18n.n('migrations_migration_has_failed',
                             exception=e, id=migration.id)
                logger.error(msg, exc_info=1)
                operation_logger.error(msg)
            else:
                logger.success(m18n.n('migrations_success_forward', id=migration.id))
                migration.state = "done"
                _write_migration_state(migration.id, "done")

                operation_logger.success()


def tools_migrations_state():
    """
    Show current migration state
    """
    if not os.path.exists(MIGRATIONS_STATE_PATH):
        return {"migrations": {}}

    return read_yaml(MIGRATIONS_STATE_PATH)


def _write_migration_state(migration_id, state):

    current_states = tools_migrations_state()
    current_states["migrations"][migration_id] = state
    write_to_yaml(MIGRATIONS_STATE_PATH, current_states)


def _get_migrations_list():
    migrations = []

    try:
        from . import data_migrations
    except ImportError:
        # not data migrations present, return empty list
        return migrations

    migrations_path = data_migrations.__path__[0]

    if not os.path.exists(migrations_path):
        logger.warn(m18n.n('migrations_cant_reach_migration_file', migrations_path))
        return migrations

    # states is a datastructure that represents the last run migration
    # it has this form:
    # {
    #     "0001_foo": "skipped",
    #     "0004_baz": "done",
    #     "0002_bar": "skipped",
    #     "0005_zblerg": "done",
    # }
    # (in particular, pending migrations / not already ran are not listed
    states = tools_migrations_state()["migrations"]

    for migration_file in [x for x in os.listdir(migrations_path) if re.match(r"^\d+_[a-zA-Z0-9_]+\.py$", x)]:
        m = _load_migration(migration_file)
        m.state = states.get(m.id, "pending")
        migrations.append(m)

    return sorted(migrations, key=lambda m: m.id)


def _get_migration_by_name(migration_name):
    """
    Low-level / "private" function to find a migration by its name
    """

    try:
        from . import data_migrations
    except ImportError:
        raise AssertionError("Unable to find migration with name %s" % migration_name)

    migrations_path = data_migrations.__path__[0]
    migrations_found = [x for x in os.listdir(migrations_path) if re.match(r"^\d+_%s\.py$" % migration_name, x)]

    assert len(migrations_found) == 1, "Unable to find migration with name %s" % migration_name

    return _load_migration(migrations_found[0])


def _load_migration(migration_file):

    migration_id = migration_file[:-len(".py")]

    logger.debug(m18n.n('migrations_loading_migration', id=migration_id))

    try:
        # this is python builtin method to import a module using a name, we
        # use that to import the migration as a python object so we'll be
        # able to run it in the next loop
        module = import_module("yunohost.data_migrations.{}".format(migration_id))
        return module.MyMigration(migration_id)
    except Exception as e:
        import traceback
        traceback.print_exc()

        raise YunohostError('migrations_failed_to_load_migration', id=migration_id, error=e)


def _skip_all_migrations():
    """
    Skip all pending migrations.
    This is meant to be used during postinstall to
    initialize the migration system.
    """
    all_migrations = _get_migrations_list()
    new_states = {"migrations": {}}
    for migration in all_migrations:
        new_states["migrations"][migration.id] = "skipped"
    write_to_yaml(MIGRATIONS_STATE_PATH, new_states)


class Migration(object):

    # Those are to be implemented by daughter classes

    mode = "auto"
    dependencies = []  # List of migration ids required before running this migration

    @property
    def disclaimer(self):
        return None

    def run(self):
        raise NotImplementedError()

    # The followings shouldn't be overriden

    def __init__(self, id_):
        self.id = id_
        self.number = int(self.id.split("_", 1)[0])
        self.name = self.id.split("_", 1)[1]

    @property
    def description(self):
        return m18n.n("migration_description_%s" % self.id)<|MERGE_RESOLUTION|>--- conflicted
+++ resolved
@@ -305,58 +305,6 @@
     # Initialize LDAP for YunoHost
     # TODO: Improve this part by integrate ldapinit into conf_regen hook
     tools_ldapinit()
-
-<<<<<<< HEAD
-    # Create SSL CA
-    regen_conf(['ssl'], force=True)
-    ssl_dir = '/usr/share/yunohost/yunohost-config/ssl/yunoCA'
-    # (Update the serial so that it's specific to this very instance)
-    os.system("openssl rand -hex 19 > %s/serial" % ssl_dir)
-    commands = [
-        'rm %s/index.txt' % ssl_dir,
-        'touch %s/index.txt' % ssl_dir,
-        'cp %s/openssl.cnf %s/openssl.ca.cnf' % (ssl_dir, ssl_dir),
-        'sed -i s/yunohost.org/%s/g %s/openssl.ca.cnf ' % (domain, ssl_dir),
-        'openssl req -x509 -new -config %s/openssl.ca.cnf -days 3650 -out %s/ca/cacert.pem -keyout %s/ca/cakey.pem -nodes -batch -subj /CN=%s/O=%s' % (ssl_dir, ssl_dir, ssl_dir, domain, os.path.splitext(domain)[0]),
-        'cp %s/ca/cacert.pem /etc/ssl/certs/ca-yunohost_crt.pem' % ssl_dir,
-        'update-ca-certificates'
-    ]
-
-    for command in commands:
-        p = subprocess.Popen(
-            command.split(), stdout=subprocess.PIPE, stderr=subprocess.STDOUT)
-
-        out, _ = p.communicate()
-
-        if p.returncode != 0:
-            logger.warning(out)
-            raise YunohostError('yunohost_ca_creation_failed')
-        else:
-            logger.debug(out)
-
-    logger.success(m18n.n('yunohost_ca_creation_success'))
-=======
-    # Create required folders
-    folders_to_create = [
-        '/etc/yunohost/apps',
-        '/etc/yunohost/certs',
-        '/var/cache/yunohost/repo',
-        '/home/yunohost.backup',
-        '/home/yunohost.app'
-    ]
-
-    for folder in [x for x in folders_to_create if not os.path.exists(x)]:
-        os.makedirs(folder)
-
-    # Change folders permissions
-    os.system('chmod 755 /home/yunohost.app')
-
-    # Init ssowat's conf.json.persistent
-    if not os.path.exists('/etc/ssowat/conf.json.persistent'):
-        write_to_json('/etc/ssowat/conf.json.persistent', {})
-
-    os.system('chmod 644 /etc/ssowat/conf.json.persistent')
->>>>>>> 68e24c98
 
     # New domain config
     domain_add(domain, dyndns)
