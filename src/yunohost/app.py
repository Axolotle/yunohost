--- conflicted
+++ resolved
@@ -550,11 +550,8 @@
                 error = m18n.n('app_upgrade_script_failed')
                 logger.exception(m18n.n("app_upgrade_failed", app=app_instance_name, error=error))
                 failure_message_with_debug_instructions = operation_logger.error(error)
-<<<<<<< HEAD
-=======
                 if msettings.get('interface') != 'api':
                     dump_app_log_extract_for_debugging(operation_logger)
->>>>>>> 3d87cc00
         # Script got manually interrupted ... N.B. : KeyboardInterrupt does not inherit from Exception
         except (KeyboardInterrupt, EOFError):
             upgrade_retcode = -1
@@ -588,7 +585,6 @@
                     logger.error(m18n.n('app_not_upgraded',
                                         failed_app=app_instance_name,
                                         apps=', '.join(not_upgraded_apps)))
-<<<<<<< HEAD
 
                 raise YunohostError(failure_message_with_debug_instructions, raw_msg=True)
 
@@ -602,26 +598,6 @@
             if 'hooks' in os.listdir(extracted_app_folder):
                 for hook in os.listdir(extracted_app_folder + '/hooks'):
                     hook_add(app_instance_name, extracted_app_folder + '/hooks/' + hook)
-=======
-
-                raise YunohostError(failure_message_with_debug_instructions, raw_msg=True)
-
-            # Otherwise we're good and keep going !
-            now = int(time.time())
-            # TODO: Move install_time away from app_setting
-            app_setting(app_instance_name, 'update_time', now)
-            status['upgraded_at'] = now
-
-            # Clean hooks and add new ones
-            hook_remove(app_instance_name)
-            if 'hooks' in os.listdir(extracted_app_folder):
-                for hook in os.listdir(extracted_app_folder + '/hooks'):
-                    hook_add(app_instance_name, extracted_app_folder + '/hooks/' + hook)
-
-            # Store app status
-            with open(app_setting_path + '/status.json', 'w+') as f:
-                json.dump(status, f)
->>>>>>> 3d87cc00
 
             # Replace scripts and manifest and conf (if exists)
             os.system('rm -rf "%s/scripts" "%s/manifest.toml %s/manifest.json %s/conf"' % (app_setting_path, app_setting_path, app_setting_path, app_setting_path))
